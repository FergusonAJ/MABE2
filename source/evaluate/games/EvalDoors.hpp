--- conflicted
+++ resolved
@@ -34,53 +34,36 @@
     
   /// \brief A collection of all the trait names used in EvalDoors
   struct EvalDoors_TraitNames{
-<<<<<<< HEAD
-    std::string score_trait = "score"; ///< Name of trait for organism performance
-    std::string accuracy_trait = "accuracy"; ///< Name of trait for organism accuracy
-    std::string state_trait ="state";  ///< Name of trait that stores the task state
-    std::string door_rooms_trait ="door_rooms"; /**< Name of trait that stores the number of
+    emp::String score_trait = "score"; ///< Name of trait for organism performance
+    emp::String accuracy_trait = "accuracy"; ///< Name of trait for organism accuracy
+    emp::String state_trait ="state";  ///< Name of trait that stores the task state
+    emp::String door_rooms_trait ="door_rooms"; /**< Name of trait that stores the number of
                                                      "door rooms" visited */
-    std::string exit_rooms_trait ="exit_rooms"; /**< Name of trait that stores the number of
+    emp::String exit_rooms_trait ="exit_rooms"; /**< Name of trait that stores the number of
                                                      "exit rooms" visited */
-    std::string correct_doors_trait ="correct_doors"; /**< Name of trait that stores the 
+    emp::String correct_doors_trait ="correct_doors"; /**< Name of trait that stores the 
                                                            number of doors correctly taken*/
-    std::string incorrect_doors_trait ="incorrect_doors"; /**< Name of trait that stores the
+    emp::String incorrect_doors_trait ="incorrect_doors"; /**< Name of trait that stores the
                                                            number of doors incorrectly
                                                            taken*/
-    std::string correct_exits_trait ="correct_exits"; /**< Name of trait that stores the 
+    emp::String correct_exits_trait ="correct_exits"; /**< Name of trait that stores the 
                                                            number of exits correctly taken*/
-    std::string incorrect_exits_trait ="incorrect_exits"; /**< Name of trait that stores the 
+    emp::String incorrect_exits_trait ="incorrect_exits"; /**< Name of trait that stores the 
                                                            number of exits incorrectly taken*/
-    std::string exit_cooldown_trait ="exit_cooldown"; /**< Name of trait that stores the 
+    emp::String exit_cooldown_trait ="exit_cooldown"; /**< Name of trait that stores the 
                                                            orgs current exit cooldown*/
-    std::string doors_taken_prefix = "doors_taken_"; /**< Prefix for multiple traits 
+    emp::String doors_taken_prefix = "doors_taken_"; /**< Prefix for multiple traits 
                                                           (one per door) */
-    std::string doors_correct_prefix = "doors_correct_"; /**< Prefix for multiple traits 
+    emp::String doors_correct_prefix = "doors_correct_"; /**< Prefix for multiple traits 
                                                               (one per door)*/
     emp::vector<std::string> doors_taken_trait_vec; // Names of doors taken traits
     emp::vector<std::string> doors_correct_trait_vec; // Names of doors correct traits
-=======
-    emp::String score_trait = "score";                    ///< Trait for organism performance
-    emp::String accuracy_trait = "accuracy";              ///< Trait for organism accuracy
-    emp::String state_trait ="state";                     ///< Trait for task state
-    emp::String door_rooms_trait ="door_rooms";           ///< Trait to count "door rooms" visited
-    emp::String exit_rooms_trait ="exit_rooms";           ///< Trait to count "exit rooms" visited
-    emp::String correct_doors_trait ="correct_doors";     ///< Trait to count doors correctly taken
-    emp::String incorrect_doors_trait ="incorrect_doors"; ///< Trait to count doors incorrectly taken
-    emp::String correct_exits_trait ="correct_exits";     ///< Trait to count exits correctly taken
-    emp::String incorrect_exits_trait ="incorrect_exits"; ///< Trait to count exits incorrectly taken
-    emp::String doors_taken_prefix = "doors_taken_";      ///< Prefix for individual door traits 
-    emp::String doors_correct_prefix = "doors_correct_";  ///< Prefix for individual door traits
-    emp::vector<emp::String> doors_taken_trait_vec;       ///< Names of doors taken traits
-    emp::vector<emp::String> doors_correct_trait_vec;     ///< Names of doors correct traits
->>>>>>> a6b7ab26
   };
 
   /// \brief State of a single organism's progress on the doors task
   struct DoorsState{
     using data_t = int32_t;
 
-<<<<<<< HEAD
     bool initialized = false;     ///< Flag indicating if this state has been initialized
     size_t last_room_cue;         ///< Cue of the last "door room" 
     double score = 0;             ///< Summarized score of the organism 
@@ -98,26 +81,16 @@
     emp::vector<size_t> doors_correct_vec; ///< Number of times each door was taken correctly
     size_t path_start_pattern_idx = 0; /**< If path start patterns are given, this is the one the organism is currently on */
     size_t path_start_pattern_tracker = 0; ///< How far along the start pattern is the org?
-=======
-    bool initialized = false;            ///< Has this state been initialized?
-    emp::vector<data_t> prev_room_vec;   ///< Cues from rooms previously visited
-    emp::vector<data_t> door_choice_vec; ///< Doors the org has chosen
-    double score = 0;                    ///< Summarized score of the organism 
-    emp::vector<data_t> cue_vec;         ///< Values of each cue (random or not)
-    data_t current_cue;                  ///< Cue of the current room the organism is in
-    size_t correct_doors_taken = 0;      ///< Num times the org entered the correct door
-    size_t incorrect_doors_taken = 0;    ///< Num times the org entered the wrong door
-    size_t correct_exits_taken = 0;      ///< Num times org took exit when it should have
-    size_t incorrect_exits_taken = 0;    ///< Num times org took exit when it should NOT have
-    size_t door_rooms_visited = 0;       ///< Num "door" rooms the organism has visited
-    size_t exit_rooms_visited = 0;       ///< Num "exit" rooms the organism has visited
-    emp::vector<size_t> doors_taken_vec; ///< Num times each door was taken
-    emp::vector<size_t> doors_correct_vec; ///< Num times each door was taken correctly
->>>>>>> a6b7ab26
-
-    DoorsState() { }
-    DoorsState(const DoorsState&) { } // Ignore copy, just reset
-    DoorsState(DoorsState&&) { }      // Ignore move, just reset
+
+    DoorsState() { ; }
+    DoorsState(const DoorsState&){ // Ignore copy, just reset
+      initialized = false;
+      score = 0;
+    }
+    DoorsState(DoorsState&&){ // Ignore move, just reset
+      initialized = false;
+      score = 0;
+    }
     DoorsState& operator=(DoorsState&){ // Ignore copy assignment, just reset
       initialized = false;
       score = 0;
@@ -131,11 +104,10 @@
   };
 
   /// \brief Handles all evaluation of the doors task
-  class DoorsEvaluator {
-  public:
+  struct DoorsEvaluator{
+    public:
     using org_t = VirtualCPUOrg;
 
-<<<<<<< HEAD
     public:
     bool verbose = false; ///< Do we print extra info?
     double correct_doors_factor = 1.0; ///< Reward for getting a door correct
@@ -152,30 +124,24 @@
         "start patterns" that dictate the first few cues seen by organisms. 
         This stores all of those start patterns */
     const size_t exit_cue_idx = 0; ///< Index of the exit in the cue vector 
-=======
-  protected:
-    emp::Random& rand;                 ///< Reference to main MABE random number generator
-    emp::vector<int> starting_cue_vec; ///< Set cue values or random cue indicators (-1)
-    const size_t exit_cue_idx = 0;     ///< Index of the exit in the cue vector 
->>>>>>> a6b7ab26
     
     /// Move the organism through the "exit" door, going back one room  
-    double TakeExit(DoorsState& state) {
+    double TakeExit(DoorsState& state){
       if(!state.initialized) InitializeState(state);
       // Update score vars and current cue
-      if (state.current_cue == state.cue_vec[exit_cue_idx]) {
+      if(state.current_cue == state.cue_vec[exit_cue_idx]){
         state.correct_exits_taken++;
         state.current_cue = state.last_room_cue; // Return to previous room
         state.doors_correct_vec[exit_cue_idx]++;
       }
-      else {
+      else{
         state.incorrect_exits_taken++;
         state.current_cue = state.cue_vec[exit_cue_idx];
       }
       return UpdateScore(state);
     }
     
-  public: 
+    public: 
     DoorsEvaluator(emp::Random& _rand) : rand(_rand) { ; } 
 
     /// Fetch the number of doors in each room (includes exit)
@@ -226,12 +192,11 @@
 
     /** Extract cues from the given string. Can either be non-negative (used as is) or
             -1 (randomized for each trial) */
-    void ParseCues(const emp::String& input_str){ 
+    void ParseCues(const std::string& input_str){ 
       emp::String s(input_str);
       // Remove all trailing ;
       while(s[s.length() - 1] == ';') s = s.substr(0, s.length() - 1); 
       starting_cue_vec.clear();
-<<<<<<< HEAD
       is_cue_random_vec.clear();
       emp::vector<std::string> sliced_str_vec;
       emp::slice(s, sliced_str_vec, ';');
@@ -249,17 +214,6 @@
           is_cue_random_vec.push_back(false);
           std::cout << "[set: " << cue << "] ";
         }
-=======
-      emp::vector<emp::String> sliced_str_vec;
-      s.Slice(sliced_str_vec, ';');
-      std::cout << "Eval doors starting cue values: " << std::endl << "\t"; 
-      for(emp::String& slice : sliced_str_vec){
-        const int cue = std::stoi(slice);
-        if(cue < -1) emp_error("Error! ParseCues expects values of -1 or greater!");
-        if(cue == -1) std::cout << "[random] ";
-        else std::cout << "[set: " << cue << "] ";
-        starting_cue_vec.push_back(cue);
->>>>>>> a6b7ab26
       }
       std::cout << std::endl;
     }
@@ -267,7 +221,8 @@
     /** Extract start patterns from the given string. Patterns are separated by semicolons. 
             Values in each pattern are comma separated */
     void ParsePathStartPatterns(const std::string& input_str){ 
-      std::string s(input_str);
+      emp::String s(input_str);
+      if(s.size() == 0) return;
       // Remove all trailing ;
       while(s[s.length() - 1] == ';') s = s.substr(0, s.length() - 1); 
       path_start_pattern_vec.clear();
@@ -376,7 +331,7 @@
       state.doors_taken_vec[door_idx]++;
       if(state.current_cue == state.cue_vec[exit_cue_idx]) state.exit_rooms_visited++;
       else state.door_rooms_visited++;
-      if(door_idx == exit_cue_idx) return TakeExit(state);
+      if(door_idx == static_cast<int>(exit_cue_idx)) return TakeExit(state);
       // Correct door -> Reward and move on!
       if(state.cue_vec[door_idx] == state.current_cue){
         state.path_start_pattern_tracker++;
@@ -419,7 +374,7 @@
                                             instructions to */
     emp::String cues_str; /**< String version of a vector of cue values. Non-negative values 
                                are used as is, while -1 gives a random value for each trial */
-    std::string start_patterns_str; /**< String version of a vector of vectors indicating 
+    emp::String start_patterns_str; /**< String version of a vector of vectors indicating 
                                             possible start patterns for the path. */
     EvalDoors_TraitNames trait_names;   /**<  Struct holding all of the trait names to keep 
                                               things tidy */
