/**
 *  @note This file is part of MABE, https://github.com/mercere99/MABE2
 *  @copyright Copyright (C) Michigan State University, MIT Software license; see doc/LICENSE.md
 *  @date 2021-2024.
 *
 *  @file  EvalDiagnostic.hpp
 *  @brief MABE Evaluation module for counting the number of ones (or zeros) in an output.
 * 
 *  Developer notes:
 *  - Can allow vals_trait to also be a vector.
 */

#ifndef MABE_EVAL_DIAGNOSTIC_H
#define MABE_EVAL_DIAGNOSTIC_H

<<<<<<< HEAD
#include <cmath>
=======
#include <emp/math/constants.hpp>
#include <emp/tools/String.hpp>
>>>>>>> a6b7ab26

#include "../../core/MABE.hpp"
#include "../../core/Module.hpp"

namespace mabe {

  class EvalDiagnostic : public Module {
  private:
<<<<<<< HEAD
    std::string vals_trait = "vals";           // Set of values to evaluate
    std::string scores_trait = "scores";       // Vector of scores for each value
    std::string total_trait = "total";         // A single value totalling all of the scores.
    std::string first_trait = "first_active";  // Location of first activation position.
    std::string count_trait = "active_count";  // Number of activation positions.
    emp::vector<size_t> sawtooth_vals;
    const int sawtooth_min_peak = 8;           // First peak in the sawtooth diagnostic

    enum Type {
=======
    size_t num_vals = 100;                     // Cardinality of the problem space.
    RequiredMultiTrait<double> vals_trait{this, "vals", "Set of values to evaluate.", AsConfig(num_vals)};
    OwnedMultiTrait<double> scores_trait{this, "scores", "Set of scores for each value.", AsConfig(num_vals)};
    OwnedTrait<double> total_trait{this, "total", "A single value totalling all scores."};
    OwnedTrait<size_t> first_trait{this, "first", "Location of first active positions."};
    OwnedTrait<size_t> active_count_trait{this, "active_count", "Number of activation positions."};

    enum Diagnostic {
>>>>>>> a6b7ab26
      EXPLOIT,                  // Must drive values as close to 100 as possible.
      STRUCT_EXPLOIT,           // Start at first value; only count values smaller than previous.
      EXPLORE,                  // Start at max value; keep counting values if less than previous.
      DIVERSITY,                // ONLY count max value; all others are max - their current value.
      WEAK_DIVERSITY,           // ONLY count max value; all others don't count (and can drift)
      SAWTOOTH,                 // Score for each treat follows a sawtooth pattern
      NUM_DIAGNOSTICS,
      UNKNOWN
    };

    Diagnostic diagnostic_id;

    // The following control valleys in the diagnostic; valley_width = 0.0 means no valleys.
    double valley_width = 0.0;   // If we have valleys, how far apart should the initial peaks be?
    double valley_start = 1.0;   // If we have valleys in the diagnostic, where should the first one start?
    double valley_end = 99.0;    // If we have valleys, where should it return to normal?
    double valley_slope = -1.0;  // If we have valleys, how much bigger should each be than the previous?
    // double valley_growth = 0.0;  // If we have valleys, how much bigger should each be than the previous?

  public:
    EvalDiagnostic(mabe::MABE & control,
                   emp::String name="EvalDiagnostic",
                   emp::String desc="Evaluate value sets using a specified diagnostic.")
      : Module(control, name, desc) { SetEvaluateMod(true); }
    ~EvalDiagnostic() { }

    // Setup member functions associated with this class.
    static void InitType(emplode::TypeInfo & info) {
      info.AddMemberFunction(
        "EVAL",
        [](EvalDiagnostic & mod, Collection orgs) { return mod.Evaluate(orgs); },
        "Evaluate organisms using the specified diagnostic."
      );
      info.AddMemberFunction(
        "COLLECTIVE_SCORE",
        [](EvalDiagnostic & mod, Collection orgs) { return mod.CalcCollectiveScore(orgs); },
        "Sum the best scores in the whole population, trait-by-trait."
      );
      info.AddMemberFunction(
        "LOWEST_ACTIVE",
        [](EvalDiagnostic & mod, Collection orgs) { return mod.FindLowestActive(orgs); },
        "Determine the earliest active position."
      );
    }

    void SetupConfig() override {
      LinkVar(num_vals, "N", "Cardinality of the problem (number of values to analyze)");
      LinkMenu(diagnostic_id, "diagnostic", "Which Diagnostic should we use?",
               EXPLOIT,        "exploit",        "Fitness = sum of all values",
               STRUCT_EXPLOIT, "struct_exploit", "Fitness = sum of descending values from start",
               EXPLORE,        "explore",        "Fitness = sum of descending values from max",
               DIVERSITY,      "diversity",      "Fitness = max value minus all others",
               WEAK_DIVERSITY, "weak_diversity", "Fitness = max value",
               SAWTOOTH, "sawtooth", "Each trait follows a sawtooth pattern"
      );
      LinkVar(valley_width,  "valley_width",  "How wide is each valley? (0.0 for no valleys)");
      LinkVar(valley_start,  "valley_start",  "Value for first valley to appear.");
      LinkVar(valley_end,    "valley_end",    "Value for linear growth to resume.");
      LinkVar(valley_slope,  "valley_slope",  "How quickly doe the valleys descend?");
      // LinkVar(valley_growth, "valley_growth", "How much wider is each valley then the last.");
    }

    void SetupSawtooth(){
      sawtooth_vals.clear();
      int next_val = sawtooth_min_peak;
      int old_val = -1;
      int step = 1;
      std::cout << "Sawtooth peaks: [";
      for(int i = 0; i < 100; i++){
        if(i == next_val){
          old_val = next_val;
          next_val = old_val + step;
          step++;
        } 
        if(i != 0) std::cout << ", ";
        std::cout << old_val;
        sawtooth_vals.push_back(old_val);
      }
      std::cout << "]" << std::endl;
    }

    void SetupModule() override {
<<<<<<< HEAD
      AddRequiredTrait<emp::vector<double>>(vals_trait);
      AddOwnedTrait<emp::vector<double>>(scores_trait, "Individual scores for current diagnostic.", emp::vector<double>({0.0}));
      AddOwnedTrait<double>(total_trait, "Combined score for current diagnostic.", 0.0);
      AddOwnedTrait<size_t>(first_trait, "First activated position.", 0.0);
      AddOwnedTrait<size_t>(count_trait, "Total number of activated positions.", 0.0);
      SetupSawtooth();
=======
      // Nothing needed here yet...
    }

    /// @brief Take a set of initial scores, clean them up, apply valleys, and return the sum.
    double FinalizeScores(std::span<double> scores, size_t start, size_t end) const {
      emp_assert(start <= end);
      emp_assert(end <= scores.size());

      // Clear out scores outside of the range.
      if (start > 0) std::fill(scores.begin(), scores.begin()+start, 0.0);
      if (end < scores.size()) std::fill(scores.begin()+end, scores.end(), 0.0);

      // If we have valleys, apply them.
      if (valley_width > 0.0) {
        for (size_t pos = start; pos < end; ++pos) {
          double & score = scores[pos];
          if (score <= valley_start || score >= valley_end) continue; // Not near valleys.
          double valley_offset = score - valley_start;
          double peak = std::floor(valley_offset / valley_width) * valley_width + valley_start;
          double decline = (score - peak) * valley_slope;
          score = peak + decline;
        }
      }

      // Return the sum of the scores.
      return std::accumulate(scores.begin()+start, scores.begin()+end, 0.0);
>>>>>>> a6b7ab26
    }

    double Evaluate(Collection orgs) {
      // Track the organism with the highest total score.
      double max_total = 0.0;
      emp::Ptr<Organism> max_org = nullptr;

      // Loop through the living organisms in the target collection to evaluate each.
      mabe::Collection alive_orgs( orgs.GetAlive() );
      for (Organism & org : alive_orgs) {        
        // Make sure this organism has its values ready for us to access.
        org.GenerateOutput();

        // Get access to the data_map elements that we need.
        std::span<double> vals = vals_trait(org);
        std::span<double> scores = scores_trait(org);
        emp_assert(vals.size() == scores.size());

        double & total_score = total_trait(org);
        size_t & first_active = first_trait(org);
        size_t & active_count = active_count_trait(org);

        // Initialize output values.
        total_score = 0.0;
        size_t pos = 0;

        // Determine the scores based on the diagnostic type that we're using.
        switch (diagnostic_id) {
        case EXPLOIT:
          std::copy(vals.begin(), vals.end(), scores.begin());
          total_score = FinalizeScores(scores, 0, scores.size());
          first_active = 0;
          active_count = vals.size();
          break;
        case STRUCT_EXPLOIT:
          scores[0] = vals[0];
          first_active = 0;

          // Use values as long as they are monotonically decreasing.
          for (pos = 1; pos < vals.size() && vals[pos] <= vals[pos-1]; ++pos) {
            scores[pos] = vals[pos];
          }
          active_count = pos;

          total_score = FinalizeScores(scores, 0, pos);
          break;
        case SAWTOOTH:
          // Iterate over all values 
          for (pos = 0; pos < vals.size(); ++pos) {
            const int peak= sawtooth_vals[std::floor(vals[pos])];
            if(vals[pos] < sawtooth_min_peak) {
              total_score += (scores[pos] = vals[pos]);
            }
            else {
              total_score += (scores[pos] = (peak - (vals[pos] - peak)));
            }
          }
          active_count = pos;

          // Clear out the remaining values.
          while (pos < scores.size()) { scores[pos] = 0.0; ++pos; }
          break;
        case EXPLORE:
          // Start at highest value (clearing everything before it)
          pos = emp::FindMaxIndex(vals);  // Find the position to start.

          scores[pos] = vals[pos];
          first_active = pos;
          pos++;

          // Use values as long as they are monotonically non-increasing.
          while (pos < vals.size() && vals[pos] <= vals[pos-1]) {
            scores[pos] = vals[pos];
            pos++;
          }
          active_count = pos - first_active;

          total_score = FinalizeScores(scores, first_active, pos);
          break;
        case DIVERSITY:
          // Only count highest value
          pos = emp::FindMaxIndex(vals);  // Find the sole active position.
          scores[pos] = vals[pos];
          first_active = pos;
          active_count = 1;

          // All others are subtracted from max and divided by two, creating a
          // pressure to minimize.
          for (size_t i = 0; i < vals.size(); i++) {
            if (i != pos) total_score += (scores[i] = (vals[pos] - vals[i]) / 2.0);
          }

          total_score = FinalizeScores(scores, 0, scores.size());

          break;
        case WEAK_DIVERSITY:
          // Only count highest value
          pos = emp::FindMaxIndex(vals);  // Find the position to start.
          scores[pos] = vals[pos];
          first_active = pos;
          active_count = 1;

          total_score = FinalizeScores(scores, first_active, first_active+1);

          break;
        default:
          emp_error("Unknown Diagnostic.");
        }

        if (total_score > max_total || !max_org) {
          max_total = total_score;
          max_org = &org;
        }
      }
      return max_total;
    }

    double CalcCollectiveScore(Collection orgs) const {
      mabe::Collection alive_orgs( orgs.GetAlive() );
      emp::vector<double> best_scores(num_vals, 0.0);
      for (Organism & org : alive_orgs) {
        std::span<double> scores = scores_trait(org);
        for (size_t i = 0; i < scores.size(); ++i) {
          if (scores[i] > best_scores[i]) best_scores[i] = scores[i];
        }
      }
      double total_score = std::accumulate(best_scores.begin(), best_scores.end(), 0.0);
      return total_score;
    }

    double FindLowestActive(Collection orgs) const {
      mabe::Collection alive_orgs( orgs.GetAlive() );
      size_t lowest_active = num_vals;
      for (Organism & org : alive_orgs) {
        // Get access to the data_map elements that we need.
        std::span<double> vals = vals_trait(org);
        size_t pos = emp::FindMaxIndex(vals);  // Find the first active position
        if (pos < lowest_active) lowest_active = pos;
      }

      return lowest_active;
    }
  };

  MABE_REGISTER_MODULE(EvalDiagnostic, "Evaluate set of values with a specified diagnostic problem.");
}

#endif<|MERGE_RESOLUTION|>--- conflicted
+++ resolved
@@ -13,12 +13,8 @@
 #ifndef MABE_EVAL_DIAGNOSTIC_H
 #define MABE_EVAL_DIAGNOSTIC_H
 
-<<<<<<< HEAD
-#include <cmath>
-=======
 #include <emp/math/constants.hpp>
 #include <emp/tools/String.hpp>
->>>>>>> a6b7ab26
 
 #include "../../core/MABE.hpp"
 #include "../../core/Module.hpp"
@@ -27,26 +23,16 @@
 
   class EvalDiagnostic : public Module {
   private:
-<<<<<<< HEAD
-    std::string vals_trait = "vals";           // Set of values to evaluate
-    std::string scores_trait = "scores";       // Vector of scores for each value
-    std::string total_trait = "total";         // A single value totalling all of the scores.
-    std::string first_trait = "first_active";  // Location of first activation position.
-    std::string count_trait = "active_count";  // Number of activation positions.
-    emp::vector<size_t> sawtooth_vals;
-    const int sawtooth_min_peak = 8;           // First peak in the sawtooth diagnostic
-
-    enum Type {
-=======
     size_t num_vals = 100;                     // Cardinality of the problem space.
     RequiredMultiTrait<double> vals_trait{this, "vals", "Set of values to evaluate.", AsConfig(num_vals)};
     OwnedMultiTrait<double> scores_trait{this, "scores", "Set of scores for each value.", AsConfig(num_vals)};
     OwnedTrait<double> total_trait{this, "total", "A single value totalling all scores."};
     OwnedTrait<size_t> first_trait{this, "first", "Location of first active positions."};
     OwnedTrait<size_t> active_count_trait{this, "active_count", "Number of activation positions."};
+    emp::vector<size_t> sawtooth_vals;
+    const int sawtooth_min_peak = 8;           // First peak in the sawtooth diagnostic
 
     enum Diagnostic {
->>>>>>> a6b7ab26
       EXPLOIT,                  // Must drive values as close to 100 as possible.
       STRUCT_EXPLOIT,           // Start at first value; only count values smaller than previous.
       EXPLORE,                  // Start at max value; keep counting values if less than previous.
@@ -129,15 +115,7 @@
     }
 
     void SetupModule() override {
-<<<<<<< HEAD
-      AddRequiredTrait<emp::vector<double>>(vals_trait);
-      AddOwnedTrait<emp::vector<double>>(scores_trait, "Individual scores for current diagnostic.", emp::vector<double>({0.0}));
-      AddOwnedTrait<double>(total_trait, "Combined score for current diagnostic.", 0.0);
-      AddOwnedTrait<size_t>(first_trait, "First activated position.", 0.0);
-      AddOwnedTrait<size_t>(count_trait, "Total number of activated positions.", 0.0);
       SetupSawtooth();
-=======
-      // Nothing needed here yet...
     }
 
     /// @brief Take a set of initial scores, clean them up, apply valleys, and return the sum.
@@ -163,7 +141,6 @@
 
       // Return the sum of the scores.
       return std::accumulate(scores.begin()+start, scores.begin()+end, 0.0);
->>>>>>> a6b7ab26
     }
 
     double Evaluate(Collection orgs) {
