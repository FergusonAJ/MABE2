/**
 *  @note This file is part of MABE, https://github.com/mercere99/MABE2
 *  @copyright Copyright (C) Michigan State University, MIT Software license; see doc/LICENSE.md
 *  @date 2020-2024.
 *
 *  @file  data_collect.hpp
 *  @brief Functions to collect data from containers.
 *
 *  A collection of mechanisms to aggregate data from arbitrary objects in arbitrary containers.
 * 
 *  Each build function must know the data type it is working with (DATA_T), the type of container
 *  it should expect (CONTAIN_T), and be provided a function that will take a container element and
 *  return the appropriate value of type DATA_T.
 * 
 *  BuildCollectFun(emp::String action, FUN_T get_fun) will return a the correct parse function.
 *
 *  Options are an index value for a supplied container or:
 *    "unique" || "richness"
 *    "mode" || "dom" || "dominant"
 *    "min"
 *    "max"
 *    "min_id"
 *    "max_id"
 *    "ave" || "mean"
 *    "median"
 *    "variance"
 *    "stddev"
 *    "sum" || "total"
 *    "entropy"
 */

#ifndef EMP_DATA_COLLECT_H
#define EMP_DATA_COLLECT_H

#include <functional>

#include "emp/datastructs/vector_utils.hpp"
#include "emp/tools/String.hpp"

#include "../Emplode/Symbol.hpp"

namespace mabe {
  namespace DataCollect {
    using Symbol_Var = emplode::Symbol_Var;

    // Return the value at a specified index.
<<<<<<< HEAD
    template <typename CONTAIN_T, typename FUN_T, typename FUN_2_T>
    Symbol_Var Index(const CONTAIN_T & container, FUN_T get_fun, const size_t index, FUN_2_T valid_fun) {
      if (container.size() <= index) return std::string{"nan"};
      if (valid_fun(container.At(index))) return get_fun( container.At(index) );
      return std::string{"nan"};
=======
    template <typename CONTAIN_T, typename FUN_T>
    Symbol_Var Index(const CONTAIN_T & container, FUN_T get_fun, const size_t index) {
      if (container.size() <= index) return emp::String{"nan"};
      return get_fun( container.At(index) );
>>>>>>> a6b7ab26
    }

    // Count up the number of distinct values.
    template <typename DATA_T, typename CONTAIN_T, typename FUN_T, typename FUN_2_T>
    Symbol_Var Unique(const CONTAIN_T & container, FUN_T get_fun, FUN_2_T valid_fun) {
      std::unordered_set<DATA_T> vals;
      for (const auto & entry : container) {
        if(valid_fun(entry)){
          vals.insert( get_fun(entry) );
        }
      }
      return vals.size();
    }

<<<<<<< HEAD
    template <typename DATA_T, typename CONTAIN_T, typename FUN_T, typename FUN_2_T>
    Symbol_Var Mode(const CONTAIN_T & container, FUN_T get_fun, FUN_2_T valid_fun) {
      std::map<DATA_T, size_t> vals;
=======
    template <typename DATA_T, typename CONTAIN_T, typename FUN_T>
    Symbol_Var Mode(const CONTAIN_T & container, FUN_T get_fun) {
      std::unordered_map<DATA_T, size_t> vals;
>>>>>>> a6b7ab26
      for (const auto & entry : container) {
        if(valid_fun(entry)){
          vals[ get_fun(entry) ]++;
        }
      }
      DATA_T mode_val{};
      size_t mode_count = 0;

      for (auto [cur_val, cur_count] : vals) {
        if (cur_count > mode_count) {
          mode_count = cur_count;
          mode_val = cur_val;
        }
      }
      if(mode_count == 0) return std::string {"nan"};
      return mode_val;
    }

    template <typename DATA_T, typename CONTAIN_T, typename FUN_T, typename FUN_2_T>
    Symbol_Var Min(const CONTAIN_T & container, FUN_T get_fun, FUN_2_T valid_fun) {
      DATA_T min{};
      if constexpr (std::is_arithmetic_v<DATA_T>) {
        min = std::numeric_limits<DATA_T>::max();
      }
      else if constexpr (std::is_same_v<std::string, DATA_T>) {
        min = std::string('~',22);   // '~' is ascii char 126 (last printable one.)
      }
<<<<<<< HEAD
      size_t count = 0;
=======
      else if constexpr (std::is_same_v<emp::String, DATA_T>) {
        min = emp::String('~',22);   // '~' is ascii char 126 (last printable one.)
      }
>>>>>>> a6b7ab26
      for (const auto & entry : container) {
        if(valid_fun(entry)){
          count++;
          const DATA_T cur_val = get_fun(entry);
          if (cur_val < min) min = cur_val;
        }
      }
      if(count == 0) return std::string {"nan"};
      return min;
    }

    template <typename DATA_T, typename CONTAIN_T, typename FUN_T, typename FUN_2_T>
    Symbol_Var Max(const CONTAIN_T & container, FUN_T get_fun, FUN_2_T valid_fun) {
      DATA_T max{};
      if constexpr (std::is_arithmetic_v<DATA_T>) {
        max = std::numeric_limits<DATA_T>::lowest();
      }
      size_t count = 0;
      for (const auto & entry : container) {
        if(valid_fun(entry)){
          count++;
          const DATA_T cur_val = get_fun(entry);
          if (cur_val > max) max = cur_val;
        }
      }
      if(count == 0) return std::string {"nan"};
      return max;
    }

    template <typename DATA_T, typename CONTAIN_T, typename FUN_T, typename FUN_2_T>
    Symbol_Var MinID(const CONTAIN_T & container, FUN_T get_fun, FUN_2_T valid_fun) {
      DATA_T min_val{};
      if constexpr (std::is_arithmetic_v<DATA_T>) {
        min_val = std::numeric_limits<DATA_T>::max();
      }
      else if constexpr (std::is_same_v<std::string, DATA_T> || std::is_same_v<emp::String, DATA_T>) {
        min_val = std::string('~',22);   // '~' is ascii char 126 (last printable one.)
      }
      size_t id = 0;
      size_t min_id = 0;
      size_t count = 0;
      for (const auto & entry : container) {
        if(valid_fun(entry)){
          count++;
          const DATA_T cur_val = get_fun(entry);
          if (cur_val < min_val) { min_val = cur_val; min_id = id; }
        }
        ++id;
      }
      if(count == 0) return std::string {"nan"};
      return min_id;
    }

    template <typename DATA_T, typename CONTAIN_T, typename FUN_T, typename FUN_2_T>
    Symbol_Var MaxID(const CONTAIN_T & container, FUN_T get_fun, FUN_2_T valid_fun) {
      DATA_T max_val{};
      if constexpr (std::is_arithmetic_v<DATA_T>) {
        max_val = std::numeric_limits<DATA_T>::lowest();
      }
      size_t id = 0;
      size_t max_id = 0;
      size_t count = 0;
      for (const auto & entry : container) {
        if(valid_fun(entry)){
          count++;
          const DATA_T cur_val = get_fun(entry);
          if (cur_val > max_val) { max_val = cur_val; max_id = id; }
        }
        ++id;
      }
      if(count == 0) return std::string {"nan"};
      return max_id;
    }

    template <typename DATA_T, typename CONTAIN_T, typename FUN_T, typename FUN_2_T>
    Symbol_Var Mean(const CONTAIN_T & container, FUN_T get_fun, FUN_2_T valid_fun) {
      if constexpr (std::is_arithmetic_v<DATA_T>) {
        double total = 0.0;
        size_t count = 0;
        for (const auto & entry : container) {
          if(valid_fun(entry)){
            total += (double) get_fun(entry);
            count++;
          }
        }
        if(count == 0) return std::string {"nan"};
        return total / count;
      }
      return emp::String{"nan"};
    }

    template <typename DATA_T, typename CONTAIN_T, typename FUN_T, typename FUN_2_T>
    Symbol_Var Median(const CONTAIN_T & container, FUN_T get_fun, FUN_2_T valid_fun) {
      emp::vector<DATA_T> values(container.size());
      size_t count = 0;
      for (const auto & entry : container) {
        if(valid_fun(entry)){
          values[count++] = get_fun(entry);
        }
      }
      if(count == 0) return std::string {"nan"};
      emp::Sort(values);
      return values[count/2];
    }

    template <typename DATA_T, typename CONTAIN_T, typename FUN_T, typename FUN_2_T>
    Symbol_Var Variance(const CONTAIN_T & container, FUN_T get_fun, FUN_2_T valid_fun) {
      if constexpr (std::is_arithmetic_v<DATA_T>) {
        double total = 0.0;
        double N = 0.0;
        for (const auto & entry : container) {
          if(valid_fun(entry)){
            total += (double) get_fun(entry);
            N += 1;
          }
        }
        if(N == 0) return std::string {"nan"};
        double mean = total / N;
        double var_total = 0.0;
        for (const auto & entry : container) {
          if(valid_fun(entry)){
            double cur_val = mean - (double) get_fun(entry);
            var_total += cur_val * cur_val;
          }
        }

        return var_total / (N-1);
      }
      return emp::String{"nan"};
    }

    template <typename DATA_T, typename CONTAIN_T, typename FUN_T, typename FUN_2_T>
    Symbol_Var StandardDeviation(const CONTAIN_T & container, FUN_T get_fun, FUN_2_T valid_fun) {
      if constexpr (std::is_arithmetic_v<DATA_T>) {
        double total = 0.0;
        double N = 0.0;
        for (const auto & entry : container) {
          if(valid_fun(entry)){
            total += (double) get_fun(entry);
          }
        }
        if(N == 0) return std::string {"nan"};
        double mean = total / N;
        double var_total = 0.0;
        for (const auto & entry : container) {
          if(valid_fun(entry)){
            double cur_val = mean - (double) get_fun(entry);
            var_total += cur_val * cur_val;
          }
        }

        return sqrt(var_total / (N-1));
      }
      return emp::String{"nan"};
    }

    template <typename DATA_T, typename CONTAIN_T, typename FUN_T, typename FUN_2_T>
    Symbol_Var Sum(const CONTAIN_T & container, FUN_T get_fun, FUN_2_T valid_fun) {
      if constexpr (std::is_arithmetic_v<DATA_T>) {
        double total = 0.0;
        for (const auto & entry : container) {
          if(valid_fun(entry)){
            total += (double) get_fun(entry);
          }
        }
        return total;
      }
      return emp::String{"nan"};
    }

    template <typename DATA_T, typename CONTAIN_T, typename FUN_T, typename FUN_2_T>
    Symbol_Var Entropy(const CONTAIN_T & container, FUN_T get_fun, FUN_2_T valid_fun) {
      std::map<DATA_T, size_t> vals;
      size_t count = 0;
      for (const auto & entry : container) {
        if(valid_fun(entry)){
          count += 1;
          vals[ get_fun(entry) ]++;
        }
      }
      if(count == 0) return std::string {"nan"};
      const size_t N = container.size();
      double entropy = 0.0;
      for (auto [entry, count] : vals) {
        double p = ((double) count) / (double) N;
        entropy -= p * log2(p);
      }
      return entropy;
    }
  } // End namespace DataCollect

  template <typename DATA_T, typename CONTAIN_T, typename FUN_T, typename FUN_2_T>
  std::function<emplode::Symbol_Var(const CONTAIN_T &)>
<<<<<<< HEAD
  BuildCollectFun(std::string action, FUN_T get_fun, FUN_2_T valid_fun) {
=======
  BuildCollectFun(emp::String action, FUN_T get_fun) {
>>>>>>> a6b7ab26
    // ### DEFAULT
    // If no trait function is specified, assume that we should use the first index.
    if (action == "") action = "0";

    // Return the index if a simple number was provided.
    if (emp::is_digits(action)) {
      size_t index = emp::from_string<size_t>(action);
      return [get_fun,index,valid_fun](const CONTAIN_T & container) {
        return DataCollect::Index<CONTAIN_T>(container, get_fun, index, valid_fun);
      };
    }

    // Return the number of distinct values found in this trait.
    else if (action == "unique" || action == "richness") {
      return [get_fun, valid_fun](const CONTAIN_T & container) {
        return DataCollect::Unique<DATA_T, CONTAIN_T>(container, get_fun, valid_fun);
      };
    }

    // Return the most common value found for this trait.
    else if (action == "mode" || action == "dom" || action == "dominant") {
      return [get_fun, valid_fun](const CONTAIN_T & container) {
        return DataCollect::Mode<DATA_T, CONTAIN_T>(container, get_fun, valid_fun);
      };
    }

    // Return the lowest trait value.
    else if (action == "min") {
      return [get_fun, valid_fun](const CONTAIN_T & container) {
        return DataCollect::Min<DATA_T, CONTAIN_T>(container, get_fun, valid_fun);
      };
    }

    // Return the highest trait value.
    else if (action == "max") {
      return [get_fun, valid_fun](const CONTAIN_T & container) {
        return DataCollect::Max<DATA_T, CONTAIN_T>(container, get_fun, valid_fun);
      };
    }

    // Return the lowest trait value.
    else if (action == "min_id") {
      return [get_fun, valid_fun](const CONTAIN_T & container) {
        return DataCollect::MinID<DATA_T, CONTAIN_T>(container, get_fun, valid_fun);
      };
    }

    // Return the highest trait value.
    else if (action == "max_id") {
      return [get_fun, valid_fun](const CONTAIN_T & container) {
        return DataCollect::MaxID<DATA_T, CONTAIN_T>(container, get_fun, valid_fun);
      };
    }

    // Return the average trait value.
    else if (action == "ave" || action == "mean") {
      return [get_fun, valid_fun](const CONTAIN_T & container) {
        return DataCollect::Mean<DATA_T, CONTAIN_T>(container, get_fun, valid_fun);
      };
    }

    // Return the middle-most trait value.
    else if (action == "median") {
      return [get_fun, valid_fun](const CONTAIN_T & container) {
        return DataCollect::Median<DATA_T, CONTAIN_T>(container, get_fun, valid_fun);
      };
    }

    // Return the standard deviation of all trait values.
    else if (action == "variance") {
      return [get_fun, valid_fun](const CONTAIN_T & container) {
        return DataCollect::Variance<DATA_T, CONTAIN_T>(container, get_fun, valid_fun);
      };
    }

    // Return the standard deviation of all trait values.
    else if (action == "stddev") {
      return [get_fun, valid_fun](const CONTAIN_T & container) {
        return DataCollect::StandardDeviation<DATA_T, CONTAIN_T>(container, get_fun, valid_fun);
      };
    }

    // Return the total of all trait values.
    else if (action == "sum" || action == "total") {
      return [get_fun, valid_fun](const CONTAIN_T & container) {
        return DataCollect::Sum<DATA_T, CONTAIN_T>(container, get_fun, valid_fun);
      };
    }

    // Return the entropy of values for this trait.
    else if (action == "entropy") {
      return [get_fun, valid_fun](const CONTAIN_T & container) {
        return DataCollect::Entropy<DATA_T, CONTAIN_T>(container, get_fun, valid_fun);
      };
    }

    return std::function<emplode::Symbol_Var(const CONTAIN_T &)>();
  }

}

#endif<|MERGE_RESOLUTION|>--- conflicted
+++ resolved
@@ -44,18 +44,11 @@
     using Symbol_Var = emplode::Symbol_Var;
 
     // Return the value at a specified index.
-<<<<<<< HEAD
     template <typename CONTAIN_T, typename FUN_T, typename FUN_2_T>
     Symbol_Var Index(const CONTAIN_T & container, FUN_T get_fun, const size_t index, FUN_2_T valid_fun) {
       if (container.size() <= index) return std::string{"nan"};
       if (valid_fun(container.At(index))) return get_fun( container.At(index) );
       return std::string{"nan"};
-=======
-    template <typename CONTAIN_T, typename FUN_T>
-    Symbol_Var Index(const CONTAIN_T & container, FUN_T get_fun, const size_t index) {
-      if (container.size() <= index) return emp::String{"nan"};
-      return get_fun( container.At(index) );
->>>>>>> a6b7ab26
     }
 
     // Count up the number of distinct values.
@@ -70,15 +63,9 @@
       return vals.size();
     }
 
-<<<<<<< HEAD
     template <typename DATA_T, typename CONTAIN_T, typename FUN_T, typename FUN_2_T>
     Symbol_Var Mode(const CONTAIN_T & container, FUN_T get_fun, FUN_2_T valid_fun) {
-      std::map<DATA_T, size_t> vals;
-=======
-    template <typename DATA_T, typename CONTAIN_T, typename FUN_T>
-    Symbol_Var Mode(const CONTAIN_T & container, FUN_T get_fun) {
       std::unordered_map<DATA_T, size_t> vals;
->>>>>>> a6b7ab26
       for (const auto & entry : container) {
         if(valid_fun(entry)){
           vals[ get_fun(entry) ]++;
@@ -106,13 +93,7 @@
       else if constexpr (std::is_same_v<std::string, DATA_T>) {
         min = std::string('~',22);   // '~' is ascii char 126 (last printable one.)
       }
-<<<<<<< HEAD
-      size_t count = 0;
-=======
-      else if constexpr (std::is_same_v<emp::String, DATA_T>) {
-        min = emp::String('~',22);   // '~' is ascii char 126 (last printable one.)
-      }
->>>>>>> a6b7ab26
+      size_t count = 0;
       for (const auto & entry : container) {
         if(valid_fun(entry)){
           count++;
@@ -306,11 +287,7 @@
 
   template <typename DATA_T, typename CONTAIN_T, typename FUN_T, typename FUN_2_T>
   std::function<emplode::Symbol_Var(const CONTAIN_T &)>
-<<<<<<< HEAD
   BuildCollectFun(std::string action, FUN_T get_fun, FUN_2_T valid_fun) {
-=======
-  BuildCollectFun(emp::String action, FUN_T get_fun) {
->>>>>>> a6b7ab26
     // ### DEFAULT
     // If no trait function is specified, assume that we should use the first index.
     if (action == "") action = "0";
