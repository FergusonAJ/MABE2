--- conflicted
+++ resolved
@@ -129,532 +129,504 @@
       base_t::PrintDetails(ostr);
       ostr 
           << "Position in pop [" 
-          << GetTrait<OrgPosition>(SharedData().position_name).Pos() 
-          << "]\n" 
-          << "Accumulated merit: " << GetTrait<double>(SharedData().child_merit_name) 
-          << "; Given merit: " << GetTrait<double>(SharedData().merit_name) 
-          << "\n________________________________"
-          << std::endl;
-    }
-
-  public:
-    VirtualCPUOrg(OrganismManager<VirtualCPUOrg> & _manager)
-      : OrganismTemplate<VirtualCPUOrg>(_manager), VirtualCPU(genome_t(GetInstLib()) ){ }
-    VirtualCPUOrg(const VirtualCPUOrg &) = default;
-    VirtualCPUOrg(VirtualCPUOrg &&) = default;
-    ~VirtualCPUOrg() { ; }
-
-    /// \brief A simple struct containing all variables shared among all VirtualCPUOrgs. 
-    ///
-    /// This includes all the configuration variables, as well as internal variables (e.g., 
-    /// variables used in calculating mutations)
-    struct ManagerData : public Organism::ManagerData {
-      // Organism traits
-      OptionalTrait<data_vec_t> input_trait{this, "input", "Variable to load inputs from."};
-      SharedTrait<data_vec_t> output_trait{this, "output", "Value map output from organism."};
-      SharedTrait<double> merit_trait{this, "merit", "Value representing fitness of organism"};
-      SharedTrait<double> offspring_merit_trait{this, "offspring_merit", "Fitness passed on to offspring"};
-      OwnedTrait<emp::String> genome_trait{this, "genome", "Organism's genome"};
-      SharedTrait<genome_t> offspring_genome_trait{this, "offspring_genome", "Latest genome copied"};
-      OwnedTrait<genome_t> original_genome_trait{this, "original_genome", "Genome as passed from parent"};
-      SharedTrait<OrgPosition> position_trait{this, "position", "Organism's position"};
-      OwnedTrait<size_t> generation_trait{this, "generation", "Organism's generation"};
-      OwnedTrait<size_t> length_trait{this, "genome_length", "Num instructions in organism's genome"};
-      OwnedTrait<size_t> insts_executed_trait{this, "insts_executed", "Num instructions executed"};
-
-      // Configuration variables
-      double site_point_mut_prob = 0.01;      ///< Per-site point mutation rate.
-      double site_insertion_mut_prob = 0.01;  ///< Per-site insertion mutation rate.
-      double site_deletion_mut_prob = 0.01;   ///< Per-site deletion mutation rate.
-      double genome_point_mut_prob = 0;       ///< Per-genome point mutation rate.
-      double genome_insertion_mut_prob = 0;   ///< Per-genome insertion mutation rate.
-      double genome_deletion_mut_prob = 0;    ///< Per-genome deletion mutation rate.
-      size_t init_length = 100;   ///< Length of new organisms.
-      bool init_random = true;    ///< Should we randomize ancestor?  (false = all zeros)
-      size_t eval_time = 500;     ///< How long should the CPU be given on each evaluate?
-      double initial_merit = 0;   ///< Merit that the ancestor starts with
-      bool copy_influences_merit = true;  /**<  Does the number of instructions copied 
-                                                  influence merit passed to offspring? */
-      bool verbose = false;     ///< Flag that indicates whether to print additional info
-      emp::String initial_genome_filename = "ancestor.org"; /**< If init_random is false, this
-                                                                 indicates a file that 
-                                                                 contains the ancestor's 
-                                                                 genome */
-      emp::String inst_set_input_filename = ""; /// File to load for the instruction set
-      emp::String inst_set_output_filename = ""; /**< If not empty, writes instruction set
-                                                      (in order) to the specified file **/
-      bool expanded_nop_args = false; /**< Flag that indicates whether to use the "expanded
-                                           nop" syntax. If true, instructions like and can 
-                                           take up to three nops to specify all three of the 
-                                           following: a + b = c */
-      bool use_speculative_execution = false; /**< Flag indicating whether we speculatively 
-                                                   execute instruction.*/
-      int max_speculative_insts = -1;         /**< Maximum number of insts. to speculatively 
-                                                  execute. -1 for genome length. */
-<<<<<<< HEAD
-      std::string num_insts_executed_name = "insts_executed"; /**< Trait name for the number
-                                                                    of instructions 
-                                                                    executed */
-      bool replicate_via_inst = true; /// Do orgs reproduce via instruction?
-=======
->>>>>>> 992dbdc3
+            << SharedData().position_trait(*this).Pos()
+            << "]\n" 
+            << "Accumulated merit: " << SharedData().offspring_merit_trait(*this)
+            << "; Given merit: " << SharedData().offspring_merit_trait(*this)
+            << "\n________________________________"
+            << std::endl;
+      }
+
+    public:
+      VirtualCPUOrg(OrganismManager<VirtualCPUOrg> & _manager)
+        : OrganismTemplate<VirtualCPUOrg>(_manager), VirtualCPU(genome_t(GetInstLib()) ){ }
+      VirtualCPUOrg(const VirtualCPUOrg &) = default;
+      VirtualCPUOrg(VirtualCPUOrg &&) = default;
+      ~VirtualCPUOrg() { ; }
+
+      /// \brief A simple struct containing all variables shared among all VirtualCPUOrgs. 
+      ///
+      /// This includes all the configuration variables, as well as internal variables (e.g., 
+      /// variables used in calculating mutations)
+      struct ManagerData : public Organism::ManagerData {
+        // Organism traits
+        OptionalTrait<data_vec_t> input_trait{this, "input", "Variable to load inputs from."};
+        SharedTrait<data_vec_t> output_trait{this, "output", "Value map output from organism."};
+        SharedTrait<double> merit_trait{this, "merit", "Value representing fitness of organism"};
+        SharedTrait<double> offspring_merit_trait{this, "offspring_merit", "Fitness passed on to offspring"};
+        OwnedTrait<emp::String> genome_trait{this, "genome", "Organism's genome"};
+        SharedTrait<genome_t> offspring_genome_trait{this, "offspring_genome", "Latest genome copied"};
+        OwnedTrait<genome_t> original_genome_trait{this, "original_genome", "Genome as passed from parent"};
+        SharedTrait<OrgPosition> position_trait{this, "position", "Organism's position"};
+        OwnedTrait<size_t> generation_trait{this, "generation", "Organism's generation"};
+        OwnedTrait<size_t> length_trait{this, "genome_length", "Num instructions in organism's genome"};
+        OwnedTrait<size_t> insts_executed_trait{this, "insts_executed", "Num instructions executed"};
+
+        // Configuration variables
+        double site_point_mut_prob = 0.01;      ///< Per-site point mutation rate.
+        double site_insertion_mut_prob = 0.01;  ///< Per-site insertion mutation rate.
+        double site_deletion_mut_prob = 0.01;   ///< Per-site deletion mutation rate.
+        double genome_point_mut_prob = 0;       ///< Per-genome point mutation rate.
+        double genome_insertion_mut_prob = 0;   ///< Per-genome insertion mutation rate.
+        double genome_deletion_mut_prob = 0;    ///< Per-genome deletion mutation rate.
+        size_t init_length = 100;   ///< Length of new organisms.
+        bool init_random = true;    ///< Should we randomize ancestor?  (false = all zeros)
+        size_t eval_time = 500;     ///< How long should the CPU be given on each evaluate?
+        double initial_merit = 0;   ///< Merit that the ancestor starts with
+        bool copy_influences_merit = true;  /**<  Does the number of instructions copied 
+                                                    influence merit passed to offspring? */
+        bool verbose = false;     ///< Flag that indicates whether to print additional info
+        emp::String initial_genome_filename = "ancestor.org"; /**< If init_random is false, this
+                                                                   indicates a file that 
+                                                                   contains the ancestor's 
+                                                                   genome */
+        emp::String inst_set_input_filename = ""; /// File to load for the instruction set
+        emp::String inst_set_output_filename = ""; /**< If not empty, writes instruction set
+                                                        (in order) to the specified file **/
+        bool expanded_nop_args = false; /**< Flag that indicates whether to use the "expanded
+                                             nop" syntax. If true, instructions like and can 
+                                             take up to three nops to specify all three of the 
+                                             following: a + b = c */
+        bool use_speculative_execution = false; /**< Flag indicating whether we speculatively 
+                                                     execute instruction.*/
+        int max_speculative_insts = -1;         /**< Maximum number of insts. to speculatively 
+                                                    execute. -1 for genome length. */
+        std::string num_insts_executed_name = "insts_executed"; /**< Trait name for the number
+                                                                      of instructions 
+                                                                      executed */
+        bool replicate_via_inst = true; /// Do orgs reproduce via instruction?
+        
+        // Internal use
+        /// Distribution of number of point mutations to occur.
+        emp::CombinedBinomialDistribution site_point_mut_dist; 
+        /// Distribution of number of insertion mutations to occur.
+        emp::CombinedBinomialDistribution site_insertion_mut_dist; 
+        /// Distribution of number of deletion mutations to occur.
+        emp::CombinedBinomialDistribution site_deletion_mut_dist; 
+        emp::BitVector mut_sites; ///< A pre-allocated vector for mutation sites. 
+      };
+
+      /// Mutate (in place) the current organism.
+      size_t Mutate(emp::Random & random) override {
+        size_t mut_count = 0;
+        // Per-site mutations
+        mut_count += Mutate_Site_Generic(
+          [this](size_t pos, emp::Random& random){
+            Mutate_Point(pos, random);
+          },
+          SharedData().site_point_mut_dist, random, true
+        );
+        mut_count += Mutate_Site_Generic(
+          [this](size_t pos, emp::Random& random){
+            Mutate_Insertion(pos, random);
+          },
+          SharedData().site_insertion_mut_dist, random, false 
+        );
+        mut_count += Mutate_Site_Generic(
+          [this](size_t pos, emp::Random& random){
+            Mutate_Deletion(pos, random);
+          },
+          SharedData().site_deletion_mut_dist, random, false
+        );
+        // Per-genome mutations
+        mut_count += Mutate_Genome_Generic(
+          [this](size_t pos, emp::Random& random){
+            Mutate_Point(pos, random);
+          },
+          SharedData().genome_point_mut_prob, random
+        );
+        mut_count += Mutate_Genome_Generic(
+          [this](size_t pos, emp::Random& random){
+            Mutate_Insertion(pos, random);
+          },
+          SharedData().genome_insertion_mut_prob, random 
+        );
+        mut_count += Mutate_Genome_Generic(
+          [this](size_t pos, emp::Random& random){
+            Mutate_Deletion(pos, random);
+          },
+          SharedData().genome_deletion_mut_prob, random
+        );
+        // Update hardware and traits accordingly
+        ResetWorkingGenome();
+        SharedData().genome_trait(*this) = GetGenomeString();
+        SharedData().length_trait(*this) = GetGenomeSize();
+        return mut_count;
+      }
+
+      /// Randomize (in place) the organism's genome. Does not add new instructions.
+      void Randomize(emp::Random & random) override {
+        for (size_t pos = 0; pos < GetGenomeSize(); pos++) {
+          RandomizeInst(pos, random);
+        }
+        ResetWorkingGenome();
+        SharedData().genome_trait(*this) = GetGenomeString();
+        SharedData().length_trait(*this) = GetGenomeSize();
+      }
+
+      /// Pad the organism's genome out to the specified length with random instructions.
+      void FillRandom(size_t length, emp::Random & random){
+        for (size_t pos = GetGenomeSize(); pos < length; pos++) {
+          PushRandomInst(random);
+        }
+        ResetWorkingGenome();
+      }
+
+      /// Reset organism's hardware to the top of the original genome
+      void ResetHardware(){
+        ResetWorkingGenome();
+        expanded_nop_args = SharedData().expanded_nop_args;
+        base_t::Initialize();
+        insts_speculatively_executed = 0;
+        CurateNops();
+      }
+        
+      /// Reset organism's traits to match what it was born with
+      void ResetTraits(){
+        const double merit = SharedData().merit_trait(*this);
+        const size_t gen = SharedData().generation_trait(*this);
+        const OrgPosition pos = SharedData().position_trait(*this);
+        GetManager().GetControl().ResetTraits(*this);
+        SharedData().merit_trait(*this) = merit;
+        SharedData().generation_trait(*this) = gen;
+        SharedData().position_trait(*this) = pos;
+        SharedData().genome_trait(*this) = GetGenomeString();
+        SharedData().length_trait(*this) = GetGenomeSize();
+        SharedData().offspring_merit_trait(*this) = SharedData().initial_merit; 
+      }
+
+      /// Create an ancestral organism and load in values from configuration file
+      void Initialize(emp::Random & random) override {
+        emp_assert(GetGenomeSize() == 0, "Cannot initialize VirtualCPUOrg twice");
+        // Create the ancestor, either randomly or from a genome file
+        if (SharedData().init_random) {
+          FillRandom(SharedData().init_length, random);
+        } else {
+          const emp::String filename = SharedData().initial_genome_filename;
+          if (filename.size() == 0) {
+            emp::notify::Error("Cannot initialize genome; "
+                               "Must set init_random to true OR set initial_genome_filename");
+          }
+          else if (!std::filesystem::exists(filename.str())) {
+            emp::notify::Error("Cannot initialize genome; no such file '", filename, "'.");
+          }
+          else {
+            Load(filename);
+            SharedData().init_length = GetGenomeSize();
+          }
+        }
+        // Set traits that are specific to the ancestor (others are in ResetTraits) 
+        SharedData().generation_trait(*this) = 0;
+        SharedData().merit_trait(*this) = GetGenomeSize() / SharedData().init_length;
+        // Call generic reset methods
+        ResetHardware();
+        ResetTraits();
+      }
+
+      /// Reset the organism back to starting conditions
+      void Reset(){
+        ResetHardware();
+        ResetTraits();
+      }
       
-      // Internal use
-      /// Distribution of number of point mutations to occur.
-      emp::CombinedBinomialDistribution site_point_mut_dist; 
-      /// Distribution of number of insertion mutations to occur.
-      emp::CombinedBinomialDistribution site_insertion_mut_dist; 
-      /// Distribution of number of deletion mutations to occur.
-      emp::CombinedBinomialDistribution site_deletion_mut_dist; 
-      emp::BitVector mut_sites; ///< A pre-allocated vector for mutation sites. 
-    };
-
-    /// Mutate (in place) the current organism.
-    size_t Mutate(emp::Random & random) override {
-      size_t mut_count = 0;
-      // Per-site mutations
-      mut_count += Mutate_Site_Generic(
-        [this](size_t pos, emp::Random& random){
-          Mutate_Point(pos, random);
-        },
-        SharedData().site_point_mut_dist, random, true
-      );
-      mut_count += Mutate_Site_Generic(
-        [this](size_t pos, emp::Random& random){
-          Mutate_Insertion(pos, random);
-        },
-        SharedData().site_insertion_mut_dist, random, false 
-      );
-      mut_count += Mutate_Site_Generic(
-        [this](size_t pos, emp::Random& random){
-          Mutate_Deletion(pos, random);
-        },
-        SharedData().site_deletion_mut_dist, random, false
-      );
-      // Per-genome mutations
-      mut_count += Mutate_Genome_Generic(
-        [this](size_t pos, emp::Random& random){
-          Mutate_Point(pos, random);
-        },
-        SharedData().genome_point_mut_prob, random
-      );
-      mut_count += Mutate_Genome_Generic(
-        [this](size_t pos, emp::Random& random){
-          Mutate_Insertion(pos, random);
-        },
-        SharedData().genome_insertion_mut_prob, random 
-      );
-      mut_count += Mutate_Genome_Generic(
-        [this](size_t pos, emp::Random& random){
-          Mutate_Deletion(pos, random);
-        },
-        SharedData().genome_deletion_mut_prob, random
-      );
-      // Update hardware and traits accordingly
-      ResetWorkingGenome();
-      SharedData().genome_trait(*this) = GetGenomeString();
-      SharedData().length_trait(*this) = GetGenomeSize();
-      return mut_count;
-    }
-
-    /// Randomize (in place) the organism's genome. Does not add new instructions.
-    void Randomize(emp::Random & random) override {
-      for (size_t pos = 0; pos < GetGenomeSize(); pos++) {
-        RandomizeInst(pos, random);
-      }
-      ResetWorkingGenome();
-      SharedData().genome_trait(*this) = GetGenomeString();
-      SharedData().length_trait(*this) = GetGenomeSize();
-    }
-
-    /// Pad the organism's genome out to the specified length with random instructions.
-    void FillRandom(size_t length, emp::Random & random){
-      for (size_t pos = GetGenomeSize(); pos < length; pos++) {
-        PushRandomInst(random);
-      }
-      ResetWorkingGenome();
-    }
-
-    /// Reset organism's hardware to the top of the original genome
-    void ResetHardware(){
-      ResetWorkingGenome();
-      expanded_nop_args = SharedData().expanded_nop_args;
-      base_t::Initialize();
-      insts_speculatively_executed = 0;
-      CurateNops();
-    }
+      /// Create an offspring organism using the configuration file's mutation rate.
+      emp::Ptr<Organism> MakeOffspringOrganism(emp::Random & random) const override {
+        // Create and mutate
+        auto offspring_ptr = OrgType::Clone().DynamicCast<VirtualCPUOrg>();
+        VirtualCPUOrg & offspring = *offspring_ptr;
+        // Manually copy instructions in genome, if config says so
+        if(SharedData().replicate_via_inst){
+          const genome_t offspring_genome = SharedData().offspring_genome_trait(*this);
+          offspring.genome.resize(offspring_genome.size(), GetDefaultInst());
+          std::copy( offspring_genome.begin(),
+                     offspring_genome.end(),
+                     offspring.genome.begin() );
+        }
+        offspring.ResetWorkingGenome();
+        offspring.Mutate(random);
+        offspring.Reset();
+        double bonus = 0;
+        if (SharedData().copy_influences_merit){
+            bonus = std::min(
+              {offspring.GetGenomeSize(), GetNumInstsCopied(), GetNumInstsExecuted()}
+            );
+        } 
+        else bonus = std::min(offspring.GetGenomeSize(), GetNumInstsExecuted());
+        bonus /= SharedData().init_length;
+        // Initialize all necessary traits and ready hardware
+        SharedData().merit_trait(offspring) = bonus + SharedData().offspring_merit_trait(*this);
+        SharedData().offspring_merit_trait(offspring) = SharedData().initial_merit;
+        SharedData().generation_trait(offspring) = SharedData().generation_trait(*this) + 1;
+        offspring.CurateNops();
+        SharedData().genome_trait(offspring) = offspring.GetGenomeString();
+        SharedData().length_trait(offspring) = offspring.GetGenomeSize();
+        SharedData().output_trait(offspring).clear();
+        offspring.ResetHardware();
+        offspring.insts_speculatively_executed = 0;
+
+        return offspring_ptr;
+      }
       
-    /// Reset organism's traits to match what it was born with
-    void ResetTraits(){
-      const double merit = SharedData().merit_trait(*this);
-      const size_t gen = SharedData().generation_trait(*this);
-      const OrgPosition pos = SharedData().position_trait(*this);
-      GetManager().GetControl().ResetTraits(*this);
-      SharedData().merit_trait(*this) = merit;
-      SharedData().generation_trait(*this) = gen;
-      SharedData().position_trait(*this) = pos;
-      SharedData().genome_trait(*this) = GetGenomeString();
-      SharedData().length_trait(*this) = GetGenomeSize();
-      SharedData().offspring_merit_trait(*this) = SharedData().initial_merit; 
-    }
-
-    /// Create an ancestral organism and load in values from configuration file
-    void Initialize(emp::Random & random) override {
-      emp_assert(GetGenomeSize() == 0, "Cannot initialize VirtualCPUOrg twice");
-      // Create the ancestor, either randomly or from a genome file
-      if (SharedData().init_random) {
-        FillRandom(SharedData().init_length, random);
-      } else {
-        const emp::String filename = SharedData().initial_genome_filename;
-        if (filename.size() == 0) {
-          emp::notify::Error("Cannot initialize genome; "
-                             "Must set init_random to true OR set initial_genome_filename");
-        }
-        else if (!std::filesystem::exists(filename.str())) {
-          emp::notify::Error("Cannot initialize genome; no such file '", filename, "'.");
-        }
-        else {
-          Load(filename);
-          SharedData().init_length = GetGenomeSize();
-        }
-      }
-      // Set traits that are specific to the ancestor (others are in ResetTraits) 
-      SharedData().generation_trait(*this) = 0;
-      SharedData().merit_trait(*this) = GetGenomeSize() / SharedData().init_length;
-      // Call generic reset methods
-      ResetHardware();
-      ResetTraits();
-    }
-
-    /// Reset the organism back to starting conditions
-    void Reset(){
-      ResetHardware();
-      ResetTraits();
-    }
-    
-    /// Create an offspring organism using the configuration file's mutation rate.
-    emp::Ptr<Organism> MakeOffspringOrganism(emp::Random & random) const override {
-      // Create and mutate
-<<<<<<< HEAD
-      auto offspring = OrgType::Clone().DynamicCast<VirtualCPUOrg>();
-      if(SharedData().replicate_via_inst){
-        const genome_t offspring_genome = 
-            GetTrait<genome_t>(SharedData().offspring_genome_name);
-        offspring->genome.resize(offspring_genome.size(), GetDefaultInst());
-        std::copy(
-            offspring_genome.begin(),
-            offspring_genome.end(),
-            offspring->genome.begin());
-      }
-      offspring->ResetWorkingGenome();
-      offspring->Mutate(random);
-      offspring->Reset();
-=======
-      auto offspring_ptr = OrgType::Clone().DynamicCast<VirtualCPUOrg>();
-      VirtualCPUOrg & offspring = *offspring_ptr;
-      const genome_t offspring_genome = SharedData().offspring_genome_trait(*this);
-      offspring.genome.resize(offspring_genome.size(), GetDefaultInst());
-      std::copy( offspring_genome.begin(),
-                 offspring_genome.end(),
-                 offspring.genome.begin() );
-      offspring.ResetWorkingGenome();
-      offspring.Mutate(random);
-      offspring.Reset();
->>>>>>> 992dbdc3
-      double bonus = 0;
-      if (SharedData().copy_influences_merit){
-          bonus = std::min(
-            {offspring.GetGenomeSize(), GetNumInstsCopied(), GetNumInstsExecuted()}
-          );
-      } 
-      else bonus = std::min(offspring.GetGenomeSize(), GetNumInstsExecuted());
-      bonus /= SharedData().init_length;
-      // Initialize all necessary traits and ready hardware
-      SharedData().merit_trait(offspring) = bonus + SharedData().offspring_merit_trait(*this);
-      SharedData().offspring_merit_trait(offspring) = SharedData().initial_merit;
-      SharedData().generation_trait(offspring) = SharedData().generation_trait(*this) + 1;
-      offspring.CurateNops();
-      SharedData().genome_trait(offspring) = offspring.GetGenomeString();
-      SharedData().length_trait(offspring) = offspring.GetGenomeSize();
-      SharedData().output_trait(offspring).clear();
-      offspring.ResetHardware();
-      offspring.insts_speculatively_executed = 0;
-
-      return offspring_ptr;
-    }
-    
-    /// Create an identical organism with no mutations and with the same merit
-    virtual emp::Ptr<Organism> CloneOrganism() const override {
-      auto offspring_ptr = OrgType::Clone().DynamicCast<VirtualCPUOrg>();
-      VirtualCPUOrg & offspring = *offspring_ptr;
-
-      offspring.ResetWorkingGenome();
-      offspring.ResetHardware();
-      SharedData().merit_trait(offspring) = SharedData().merit_trait(*this); 
-      SharedData().offspring_merit_trait(offspring) = SharedData().initial_merit; 
-      SharedData().genome_trait(offspring) = offspring.GetGenomeString();
-      SharedData().length_trait(offspring) = offspring.GetGenomeSize();
-      SharedData().output_trait(offspring).clear();
-      offspring.expanded_nop_args = SharedData().expanded_nop_args;
-      offspring.insts_speculatively_executed = 0;
-
-      return offspring_ptr;
-    }
-
-    /// Load inputs and run the organism for a number of steps specified in the configuration
-    /// file. Any generated outputs will be stored in the organism's output trait.
-    void GenerateOutput() override {
-      ResetHardware();
-
-      // Setup the input.
-      SetInputs( SharedData().input_trait(*this) );
-
-      // Run the code.
-      Process(SharedData().eval_time, SharedData().verbose);
-    }
-
-    /// Return a reference to the instruction library of the organism
-    static inst_lib_t& GetInstLib(){
-      static inst_lib_t inst_lib;
-      return inst_lib;
-    }
-
-    /// Set up configuration options for this organism type
-    void SetupConfig() override {
-      GetManager().LinkVar(SharedData().site_point_mut_prob, "site_point_mut_prob",
-                      "Per-site probability of a point mutation");
-      GetManager().LinkVar(SharedData().site_insertion_mut_prob, "site_insertion_mut_prob",
-                      "Per-site probability of a insertion mutation");
-      GetManager().LinkVar(SharedData().site_deletion_mut_prob, "site_deletion_mut_prob",
-                      "Per-site probability of a deletion mutation");
-      GetManager().LinkVar(SharedData().genome_point_mut_prob, "genome_point_mut_prob",
-                      "Per-genome probability of a point mutation");
-      GetManager().LinkVar(SharedData().genome_insertion_mut_prob, 
-                      "genome_insertion_mut_prob",
-                      "Per-genome probability of a insertion mutation");
-      GetManager().LinkVar(SharedData().genome_deletion_mut_prob, "genome_deletion_mut_prob",
-                      "Per-genome probability of a deletion mutation");
-      GetManager().LinkFuns<size_t>([this](){ return GetGenomeSize(); },
-                       [this](const size_t & /*N*/){ ClearGenome(); /*PushDefaultInst(N);*/ },
-                       "N", "Initial number of instructions in genome");
-      GetManager().LinkVar(SharedData().init_random, "init_random",
-                      "Should we randomize ancestor?  (0 = \"blank\" default)");
-      GetManager().LinkVar(SharedData().eval_time, "eval_time",
-                      "How many CPU cycles should we give organisms to run?");
-      GetManager().LinkVar(SharedData().initial_merit, "initial_merit",
-                      "Initial value for merit (task performance)");
-      GetManager().LinkVar(SharedData().verbose, "verbose",
-                      "If true, print execution info of organisms");
-      GetManager().LinkVar(SharedData().inst_set_input_filename, "inst_set_input_filename",
-                      "File that contains the instruction set to use."
-                      " One instruction name per line. Order is maintained.");
-      GetManager().LinkVar(SharedData().initial_genome_filename, "initial_genome_filename",
-                      "File that contains the genome used to initialize organisms.");
-      GetManager().LinkVar(SharedData().inst_set_output_filename, "inst_set_output_filename",
-                      "If not empty, the instruction set is written to the specified file");
-      GetManager().LinkVar(SharedData().expanded_nop_args, "expanded_nop_args",
-                      "If true, some instructions (e.g., math) will use multiple nops to "
-                      "fully define the registers used");
-      GetManager().LinkVar(SharedData().use_speculative_execution, 
-                      "use_speculative_execution",
-                      "If true, we run as many instructions as possible and then cache the "
-                      "results. Instructions that interact with the population or other "
-                      "organisms will halt speculative execution.");
-      GetManager().LinkVar(SharedData().max_speculative_insts, 
-                      "max_speculative_insts",
-                      "Maximum number of instructions to speculatively execute. "
-                      "-1 for genome length.");
-      GetManager().LinkVar(SharedData().copy_influences_merit, 
-                      "copy_influences_merit",
-                      "If 1, the number of instructions copied (e.g., via HCopy instruction)"
-                      "factor into offspring merit");
-<<<<<<< HEAD
-      GetManager().LinkVar(SharedData().num_insts_executed_name, 
-                      "insts_executed_trait",
-                      "Name of the trait that holds the number of instructions executed");
-      GetManager().LinkVar(SharedData().replicate_via_inst, 
-                      "replicate_via_inst",
-                      "Do organisms self replicate via executing an instruction?");
-=======
->>>>>>> 992dbdc3
-    }
-
-    /// Set up this organism type with the traits it need to track and initialize 
-    /// shared variables.
-    void SetupModule() override {
-      SetupMutationDistribution();
-      SetupInstLib();
-      if(!SharedData().inst_set_output_filename.empty()){
-        WriteInstructionSetFile(SharedData().inst_set_output_filename);
-      }
-    }
-
-    /// Write the instructions in the instruction set (in order) to the specified file
-    void WriteInstructionSetFile(const emp::String& filename){
-      std::cout << "Writing instruction set to file: " << filename << std::endl;
-      emp::File file;
-      std::stringstream ss;
-      file << "index, id, char, name";
-      for(size_t inst_offset = 0; inst_offset < GetInstLib().GetSize(); ++inst_offset){
-        char inst_char = 'a' + inst_offset; 
-        if(inst_offset > 25) inst_char = 'A' + (inst_offset - 26);
-        size_t inst_id = GetInstLib().GetIDFromSymbol(inst_char);
-        size_t inst_idx = GetInstLib().GetIndex(inst_id);
-        ss << inst_idx << ", " << inst_id << ", " << inst_char << ", " 
-           << GetInstLib().GetName(inst_idx); 
-        file << ss.str(); 
-        ss.str("");
-      }
-      file.Write(filename);
-    }
-
-    /// Load from the file the instruction to use and what order to include them in
-    emp::vector<emp::String> LoadInstSetFromFile(){
-      if (SharedData().inst_set_input_filename.size() == 0) {
-        emp::notify::Error("VirtualCPUOrg instruction set filename is empty.");
-        emp_error("Stop!");
-        return emp::vector<emp::String>{};
-      }
-      emp::File file(SharedData().inst_set_input_filename);
-      file.RemoveComments("//");
-      file.RemoveComments("#");
-      file.RemoveWhitespace();
-      file.RemoveEmpty();
-      if (file.GetNumLines() == 0){
-        emp::notify::Error("VirtualCPUOrg instruction set file is either empty or missing: ", 
-                           SharedData().inst_set_input_filename);
-      }
-      return file.GetAllLines();
-    }
-
-    /// Load external instructions that were added via the configuration file
-    void SetupInstLib(){
-      inst_lib_t& inst_lib = GetInstLib();
-      if(SharedData().use_speculative_execution) non_speculative_inst_vec.Clear();
-      // All instructions are stored in the populations ActionMap
-      ActionMap& action_map = GetManager().GetControl().GetActionMap(0);
-      std::unordered_map<emp::String, mabe::Action>& typed_action_map =
-        action_map.GetFuncs<void, VirtualCPUOrg&, const inst_t&>();
-      // Print the number of instructions found and each of their names
-      std::cout << "Found " << typed_action_map.size() << " external functions!";
-      for(auto it = typed_action_map.begin(); it != typed_action_map.end(); it++){
-        std::cout << " " << it->first;
-      }
-      std::cout << std::endl;
-
-      const emp::vector<emp::String> name_vec = LoadInstSetFromFile();
-      for(size_t inst_idx = 0; inst_idx < name_vec.size(); ++inst_idx){
-        const emp::String& name = name_vec[inst_idx];
-        if(typed_action_map.find(name) == typed_action_map.end()){
-          emp_error("Instruction '" + name + "' not found. Make sure the VirtualCPUOrg"
-             " module comes after all instruction modules in the config file"); 
-        }
-        mabe::Action& action = typed_action_map[name];
-        unsigned char c = 'a' + inst_idx;
-        if(inst_idx > 25){
-          c = 'A' + inst_idx - 26;
-        }
-
-        std::cout << "Found " << action.function_vec.size() << 
-            " external functions with name: " << action.name << "!" <<
-            " (" << c << ")" << std::endl;
-        // If using speculative execution, see if this instruction breaks speculation
-        if(SharedData().use_speculative_execution){
-          // Ensure bitvec is large enough
-          if(non_speculative_inst_vec.GetSize() < static_cast<size_t>(inst_idx + 1)){
-            non_speculative_inst_vec.Resize(inst_idx + 1);
-          }
-          if(action.data.HasName("is_non_speculative") && 
-              action.data.Get<bool>("is_non_speculative")){ // If non-speculative, flag it
+      /// Create an identical organism with no mutations and with the same merit
+      virtual emp::Ptr<Organism> CloneOrganism() const override {
+        auto offspring_ptr = OrgType::Clone().DynamicCast<VirtualCPUOrg>();
+        VirtualCPUOrg & offspring = *offspring_ptr;
+
+        offspring.ResetWorkingGenome();
+        offspring.ResetHardware();
+        SharedData().merit_trait(offspring) = SharedData().merit_trait(*this); 
+        SharedData().offspring_merit_trait(offspring) = SharedData().initial_merit; 
+        SharedData().genome_trait(offspring) = offspring.GetGenomeString();
+        SharedData().length_trait(offspring) = offspring.GetGenomeSize();
+        SharedData().output_trait(offspring).clear();
+        offspring.expanded_nop_args = SharedData().expanded_nop_args;
+        offspring.insts_speculatively_executed = 0;
+
+        return offspring_ptr;
+      }
+
+      /// Load inputs and run the organism for a number of steps specified in the configuration
+      /// file. Any generated outputs will be stored in the organism's output trait.
+      void GenerateOutput() override {
+        ResetHardware();
+
+        // Setup the input.
+        SetInputs( SharedData().input_trait(*this) );
+
+        // Run the code.
+        Process(SharedData().eval_time, SharedData().verbose);
+      }
+
+      /// Return a reference to the instruction library of the organism
+      static inst_lib_t& GetInstLib(){
+        static inst_lib_t inst_lib;
+        return inst_lib;
+      }
+
+      /// Set up configuration options for this organism type
+      void SetupConfig() override {
+        GetManager().LinkVar(SharedData().site_point_mut_prob, "site_point_mut_prob",
+                        "Per-site probability of a point mutation");
+        GetManager().LinkVar(SharedData().site_insertion_mut_prob, "site_insertion_mut_prob",
+                        "Per-site probability of a insertion mutation");
+        GetManager().LinkVar(SharedData().site_deletion_mut_prob, "site_deletion_mut_prob",
+                        "Per-site probability of a deletion mutation");
+        GetManager().LinkVar(SharedData().genome_point_mut_prob, "genome_point_mut_prob",
+                        "Per-genome probability of a point mutation");
+        GetManager().LinkVar(SharedData().genome_insertion_mut_prob, 
+                        "genome_insertion_mut_prob",
+                        "Per-genome probability of a insertion mutation");
+        GetManager().LinkVar(SharedData().genome_deletion_mut_prob, "genome_deletion_mut_prob",
+                        "Per-genome probability of a deletion mutation");
+        GetManager().LinkFuns<size_t>([this](){ return GetGenomeSize(); },
+                         [this](const size_t & /*N*/){ ClearGenome(); /*PushDefaultInst(N);*/ },
+                         "N", "Initial number of instructions in genome");
+        GetManager().LinkVar(SharedData().init_random, "init_random",
+                        "Should we randomize ancestor?  (0 = \"blank\" default)");
+        GetManager().LinkVar(SharedData().eval_time, "eval_time",
+                        "How many CPU cycles should we give organisms to run?");
+        GetManager().LinkVar(SharedData().initial_merit, "initial_merit",
+                        "Initial value for merit (task performance)");
+        GetManager().LinkVar(SharedData().verbose, "verbose",
+                        "If true, print execution info of organisms");
+        GetManager().LinkVar(SharedData().inst_set_input_filename, "inst_set_input_filename",
+                        "File that contains the instruction set to use."
+                        " One instruction name per line. Order is maintained.");
+        GetManager().LinkVar(SharedData().initial_genome_filename, "initial_genome_filename",
+                        "File that contains the genome used to initialize organisms.");
+        GetManager().LinkVar(SharedData().inst_set_output_filename, "inst_set_output_filename",
+                        "If not empty, the instruction set is written to the specified file");
+        GetManager().LinkVar(SharedData().expanded_nop_args, "expanded_nop_args",
+                        "If true, some instructions (e.g., math) will use multiple nops to "
+                        "fully define the registers used");
+        GetManager().LinkVar(SharedData().use_speculative_execution, 
+                        "use_speculative_execution",
+                        "If true, we run as many instructions as possible and then cache the "
+                        "results. Instructions that interact with the population or other "
+                        "organisms will halt speculative execution.");
+        GetManager().LinkVar(SharedData().max_speculative_insts, 
+                        "max_speculative_insts",
+                        "Maximum number of instructions to speculatively execute. "
+                        "-1 for genome length.");
+        GetManager().LinkVar(SharedData().copy_influences_merit, 
+                        "copy_influences_merit",
+                        "If 1, the number of instructions copied (e.g., via HCopy instruction)"
+                        "factor into offspring merit");
+        GetManager().LinkVar(SharedData().num_insts_executed_name, 
+                        "insts_executed_trait",
+                        "Name of the trait that holds the number of instructions executed");
+        GetManager().LinkVar(SharedData().replicate_via_inst, 
+                        "replicate_via_inst",
+                        "Do organisms self replicate via executing an instruction?");
+      }
+
+      /// Set up this organism type with the traits it need to track and initialize 
+      /// shared variables.
+      void SetupModule() override {
+        SetupMutationDistribution();
+        SetupInstLib();
+        if(!SharedData().inst_set_output_filename.empty()){
+          WriteInstructionSetFile(SharedData().inst_set_output_filename);
+        }
+      }
+
+      /// Write the instructions in the instruction set (in order) to the specified file
+      void WriteInstructionSetFile(const emp::String& filename){
+        std::cout << "Writing instruction set to file: " << filename << std::endl;
+        emp::File file;
+        std::stringstream ss;
+        file << "index, id, char, name";
+        for(size_t inst_offset = 0; inst_offset < GetInstLib().GetSize(); ++inst_offset){
+          char inst_char = 'a' + inst_offset; 
+          if(inst_offset > 25) inst_char = 'A' + (inst_offset - 26);
+          size_t inst_id = GetInstLib().GetIDFromSymbol(inst_char);
+          size_t inst_idx = GetInstLib().GetIndex(inst_id);
+          ss << inst_idx << ", " << inst_id << ", " << inst_char << ", " 
+             << GetInstLib().GetName(inst_idx); 
+          file << ss.str(); 
+          ss.str("");
+        }
+        file.Write(filename);
+      }
+
+      /// Load from the file the instruction to use and what order to include them in
+      emp::vector<emp::String> LoadInstSetFromFile(){
+        if (SharedData().inst_set_input_filename.size() == 0) {
+          emp::notify::Error("VirtualCPUOrg instruction set filename is empty.");
+          emp_error("Stop!");
+          return emp::vector<emp::String>{};
+        }
+        emp::File file(SharedData().inst_set_input_filename);
+        file.RemoveComments("//");
+        file.RemoveComments("#");
+        file.RemoveWhitespace();
+        file.RemoveEmpty();
+        if (file.GetNumLines() == 0){
+          emp::notify::Error("VirtualCPUOrg instruction set file is either empty or missing: ", 
+                             SharedData().inst_set_input_filename);
+        }
+        return file.GetAllLines();
+      }
+
+      /// Load external instructions that were added via the configuration file
+      void SetupInstLib(){
+        inst_lib_t& inst_lib = GetInstLib();
+        if(SharedData().use_speculative_execution) non_speculative_inst_vec.Clear();
+        // All instructions are stored in the populations ActionMap
+        ActionMap& action_map = GetManager().GetControl().GetActionMap(0);
+        std::unordered_map<emp::String, mabe::Action>& typed_action_map =
+          action_map.GetFuncs<void, VirtualCPUOrg&, const inst_t&>();
+        // Print the number of instructions found and each of their names
+        std::cout << "Found " << typed_action_map.size() << " external functions!";
+        for(auto it = typed_action_map.begin(); it != typed_action_map.end(); it++){
+          std::cout << " " << it->first;
+        }
+        std::cout << std::endl;
+
+        const emp::vector<emp::String> name_vec = LoadInstSetFromFile();
+        for(size_t inst_idx = 0; inst_idx < name_vec.size(); ++inst_idx){
+          const emp::String& name = name_vec[inst_idx];
+          if(typed_action_map.find(name) == typed_action_map.end()){
+            emp_error("Instruction '" + name + "' not found. Make sure the VirtualCPUOrg"
+               " module comes after all instruction modules in the config file"); 
+          }
+          mabe::Action& action = typed_action_map[name];
+          unsigned char c = 'a' + inst_idx;
+          if(inst_idx > 25){
+            c = 'A' + inst_idx - 26;
+          }
+
+          std::cout << "Found " << action.function_vec.size() << 
+              " external functions with name: " << action.name << "!" <<
+              " (" << c << ")" << std::endl;
+          // If using speculative execution, see if this instruction breaks speculation
+          if(SharedData().use_speculative_execution){
+            // Ensure bitvec is large enough
             if(non_speculative_inst_vec.GetSize() < static_cast<size_t>(inst_idx + 1)){
               non_speculative_inst_vec.Resize(inst_idx + 1);
             }
-            non_speculative_inst_vec[inst_idx] = true;
-          } else{ // Assume instructions are okay with speculation by default
-            non_speculative_inst_vec[inst_idx] = false;
-          }
-        }
-        // Grab description
-        const emp::String desc = 
-          (action.data.HasName("description") ? 
-            action.data.Get<emp::String>("description") : "No description provided");
-        const size_t num_args = 
-          (action.data.HasName("num_args") ?  action.data.Get<size_t>("num_args") : 0);
-        inst_lib.AddInst(
-            action.name,                       // Instruction name
-            [&action](VirtualCPUOrg& org, const inst_t& inst){
-              for(size_t func_idx = 0; func_idx < action.function_vec.size(); ++func_idx){
-                action.function_vec[func_idx].Call<void, VirtualCPUOrg&, const inst_t&>(org, inst);
+            if(action.data.HasName("is_non_speculative") && 
+                action.data.Get<bool>("is_non_speculative")){ // If non-speculative, flag it
+              if(non_speculative_inst_vec.GetSize() < static_cast<size_t>(inst_idx + 1)){
+                non_speculative_inst_vec.Resize(inst_idx + 1);
               }
-            },                                 // Function that will be executed
-            num_args,                          // Number of arguments
-            desc,                              // Description 
-            emp::ScopeType::NONE,              // No scope type, but must provide
-            (size_t) -1,                       // Scope arg, must provide 
-            std::unordered_set<emp::String>(), // Instruction properties
-            inst_idx);                          // Instruction ID
-      }
-    }
-
-    /// Speculatively execute instructions up until an instruction modifies the outside world
-    /// If instructions have already been speculatively executed, simply reduce their counter
-    void Process_Speculative() {
-      if(insts_speculatively_executed > 0){
-        --insts_speculatively_executed;
-      }
-      else{
-        const size_t max_insts = (SharedData().max_speculative_insts == -1)
-            ? GetGenomeSize() : SharedData().max_speculative_insts;
-        for(size_t offset = 0; offset < max_insts; ++offset){
-          const size_t inst_id = genome_working[inst_ptr].id;
-          if(!non_speculative_inst_vec[inst_id]){
-<<<<<<< HEAD
-=======
-            if(SharedData().verbose){
-              std::cout << "[" << SharedData().position_trait(*this).Pos() 
-                << "]" << std::endl;
+              non_speculative_inst_vec[inst_idx] = true;
+            } else{ // Assume instructions are okay with speculation by default
+              non_speculative_inst_vec[inst_idx] = false;
             }
->>>>>>> 992dbdc3
-            Process(1, SharedData().verbose);
-            ++insts_speculatively_executed; 
-          }
-          else{
-            if(insts_speculatively_executed == 0){
-<<<<<<< HEAD
-=======
+          }
+          // Grab description
+          const emp::String desc = 
+            (action.data.HasName("description") ? 
+              action.data.Get<emp::String>("description") : "No description provided");
+          const size_t num_args = 
+            (action.data.HasName("num_args") ?  action.data.Get<size_t>("num_args") : 0);
+          inst_lib.AddInst(
+              action.name,                       // Instruction name
+              [&action](VirtualCPUOrg& org, const inst_t& inst){
+                for(size_t func_idx = 0; func_idx < action.function_vec.size(); ++func_idx){
+                  action.function_vec[func_idx].Call<void, VirtualCPUOrg&, const inst_t&>(org, inst);
+                }
+              },                                 // Function that will be executed
+              num_args,                          // Number of arguments
+              desc,                              // Description 
+              emp::ScopeType::NONE,              // No scope type, but must provide
+              (size_t) -1,                       // Scope arg, must provide 
+              std::unordered_set<emp::String>(), // Instruction properties
+              inst_idx);                          // Instruction ID
+        }
+      }
+
+      /// Speculatively execute instructions up until an instruction modifies the outside world
+      /// If instructions have already been speculatively executed, simply reduce their counter
+      void Process_Speculative() {
+        if(insts_speculatively_executed > 0){
+          --insts_speculatively_executed;
+        }
+        else{
+          const size_t max_insts = (SharedData().max_speculative_insts == -1)
+              ? GetGenomeSize() : SharedData().max_speculative_insts;
+          for(size_t offset = 0; offset < max_insts; ++offset){
+            const size_t inst_id = genome_working[inst_ptr].id;
+            if(!non_speculative_inst_vec[inst_id]){
               if(SharedData().verbose){
                 std::cout << "[" << SharedData().position_trait(*this).Pos() 
                   << "]" << std::endl;
               }
->>>>>>> 992dbdc3
               Process(1, SharedData().verbose);
+              ++insts_speculatively_executed; 
             }
-            else break;
-            
-          }
-        }
-      }
-    }
-
-    /// Process the next instruction, or use speculative execution if possible
-    bool ProcessStep() override { 
-      if(GetWorkingGenomeSize() == 0) return false;
-      if(SharedData().use_speculative_execution){
-        Process_Speculative();
-      }
-      else{
-<<<<<<< HEAD
-=======
-        if(SharedData().verbose){
-          std::cout << "[" << SharedData().position_trait(*this).Pos()
-            << "]" << std::endl;;
-        }
->>>>>>> 992dbdc3
-        Process(1, SharedData().verbose);
-      }
-      SharedData().insts_executed_trait(*this)++;
-      return true;
-    }
+            else{
+              if(insts_speculatively_executed == 0){
+                if(SharedData().verbose){
+                  std::cout << "[" << SharedData().position_trait(*this).Pos() 
+                    << "]" << std::endl;
+                }
+                Process(1, SharedData().verbose);
+              }
+              else break;
+              
+            }
+          }
+        }
+      }
+
+      /// Process the next instruction, or use speculative execution if possible
+      bool ProcessStep() override { 
+        if(GetWorkingGenomeSize() == 0) return false;
+        if(SharedData().use_speculative_execution){
+          Process_Speculative();
+        }
+        else{
+          if(SharedData().verbose){
+            std::cout << "[" << SharedData().position_trait(*this).Pos()
+              << "]" << std::endl;;
+          }
+          Process(1, SharedData().verbose);
+        }
+        SharedData().insts_executed_trait(*this)++;
+        return true;
+      }
 
     /// Initialize the mutational distribution variables to match the genome size (either 
     /// current size or projected sizes)
