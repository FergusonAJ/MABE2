--- conflicted
+++ resolved
@@ -55,13 +55,7 @@
         data_t tmp = hw.regs[idx_1];
         hw.regs[idx_1] = hw.regs[idx_2];
         hw.regs[idx_2] = tmp;
-<<<<<<< HEAD
-        // Advance IP beyond nops
-        if(inst.nop_vec.size() <= 2) hw.AdvanceIP(inst.nop_vec.size());
-        else hw.AdvanceIP(2);
-=======
-        hw.AdvanceIP(inst.nop_vec.size() <= 2 ? inst.nop_vec.size() : 2);
->>>>>>> 37123b77
+        hw.AdvanceIP(inst.nop_vec.size() <= 2 ? inst.nop_vec.size() : 2);
       }
       else {
         size_t idx_1 = inst.nop_vec.empty() ? 1 : inst.nop_vec[0];
@@ -101,12 +95,8 @@
     }
     void Inst_JumpHead(org_t& hw, const org_t::inst_t& inst){
       if(hw.expanded_nop_args){
-<<<<<<< HEAD
-        size_t jump_dist = hw.regs[2];
-=======
-        hw.AdvanceIP(inst.nop_vec.size() <= 2 ? inst.nop_vec.size() : 2);
-        size_t jump_dist = hw.regs[1];
->>>>>>> 37123b77
+        hw.AdvanceIP(inst.nop_vec.size() <= 2 ? inst.nop_vec.size() : 2);
+        size_t jump_dist = hw.regs[2;
         if(inst.nop_vec.size() >= 2) jump_dist = hw.regs[inst.nop_vec[1]];
         if(!inst.nop_vec.empty()){
           hw.AdvanceModdedHead(inst.nop_vec[0], jump_dist);
