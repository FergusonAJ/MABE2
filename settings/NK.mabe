--- conflicted
+++ resolved
@@ -1,9 +1,10 @@
 random_seed = 0;                // Seed for random number generator; use 0 to base on time.
 Var pop_size = 1000;            // Number of organisms to evaluate in the population.
 Var num_bits = 100;             // Number of bits in each organism (and the NK landscape)
+Var num_gens = 1000;
 
 Population main_pop;            // Main population for managing candidate solutions.
-Population next_pop;            // Temporary population while constructing the next generation.
+Population next_pop;            // Temp. population while constructing the next generation.
 
 BitsOrg bits_org {              // Organism consisting of a series of N bits.
   output_name = "bits";         // Name of variable to contain bit sequence.
@@ -11,14 +12,6 @@
   mut_prob = 0.01;	           	// Probability of each bit mutating on reproduction.
 };
 
-<<<<<<< HEAD
-CommandLine cl {                // Handle basic I/O on the command line.
-  target = "main_pop";      // Which population should we print stats about?
-  format = "fitness:max,fitness:mean,fitness:min";  // Column format.
-}
-
-=======
->>>>>>> 3086989a
 EvalNK eval_nk {                // Evaluate bitstrings on an NK fitness lanscape.
   N = num_bits;                 // Number of bits required in output
   K = 3;                        // Number of bits used in each gene
@@ -28,29 +21,14 @@
 
 SelectElite elite {             // Choose the top fitness organisms for replication.
   top_count = 5;                // Number of top-fitness orgs to be replicated
-<<<<<<< HEAD
-  copy_count = 5;               // Number of copies to make of replicated organisms
-  fitness_trait = "fitness";    // Which trait provides the fitness value to use?
-  Value total_count = top_count * copy_count;
-}
-
-SelectTournament select_t {     // Select the top fitness organisms from random subgroups for replication.
-  select_pop = "main_pop";      // Which population should we select parents from?
-  birth_pop = "next_pop";       // Which population should births go into?
-=======
   fitness_fun = "fitness";      // Which trait provides the fitness value to use?
 };
+
 SelectTournament tournament {   // Select the top fitness organisms from random subgroups for replication.
->>>>>>> 3086989a
   tournament_size = 7;          // Number of orgs in each tournament
   fitness_fun = "fitness";      // Which trait provides the fitness value to use?
 };
 
-<<<<<<< HEAD
-  num_tournaments = pop_size - select_e.total_count;  // Number of tournaments to run
-  fitness_fun = "fitness";    // Which trait provides the fitness value to use?
-}
-=======
 DataFile fit_file { filename="fitness.csv"; };
 fit_file.ADD_COLUMN( "Average Fitness", "main_pop.CALC_MEAN('fitness')" );
 fit_file.ADD_COLUMN( "Maximum Fitness", "main_pop.CALC_MAX('fitness')" );
@@ -61,7 +39,6 @@
 max_file.ADD_SETUP( "best_org = main_pop.FIND_MAX('fitness')" );
 max_file.ADD_COLUMN( "Fitness", "best_org.TRAIT('fitness')" );
 max_file.ADD_COLUMN( "Genome", "best_org.TRAIT('bits')" );
->>>>>>> 3086989a
 
 
 @START() {
@@ -104,11 +81,4 @@
   main_pop.REPLACE_WITH(next_pop);
 }
 
-<<<<<<< HEAD
-@start() PRINT("random_seed = ", random_seed, "\n");
-@start() INJECT("bits_org", "main_pop", pop_size);
-@update(500) select_t.tournament_size = 4;
-@update(1000) EXIT();
-=======
-@UPDATE(Var ud2) IF (ud2 == 1000) EXIT();
->>>>>>> 3086989a
+@UPDATE(Var ud2) IF (ud2 == num_gens) EXIT();