--- conflicted
+++ resolved
@@ -77,10 +77,6 @@
   OrgList tourny_offspring = tournament.SELECT(main_pop, next_pop, num_tournaments);
 
   main_pop.REPLACE_WITH(next_pop);
-<<<<<<< HEAD
 }
 
-@UPDATE(Var ud2) IF (ud2 == num_gens) EXIT();
-=======
-}
->>>>>>> be9d9c66
+@UPDATE(Var ud2) IF (ud2 == num_gens) EXIT();