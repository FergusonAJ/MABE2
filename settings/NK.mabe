--- conflicted
+++ resolved
@@ -1,14 +1,8 @@
 random_seed = 0;                // Seed for random number generator; use 0 to base on time.
-<<<<<<< HEAD
+
 Var pop_size = 128;             // Number of organisms to evaluate in the population.
 Var num_bits = 10;              // Number of bits in each organism (and the NK landscape)
 Var num_gens = 50000;
-=======
-
-Var pop_size = 1000;            // Number of organisms to evaluate in the population.
-Var num_bits = 100;             // Number of bits in each organism (and the NK landscape)
-Var max_ud = 25;
->>>>>>> c41762f9
 
 Population main_pop;            // Main population for managing candidate solutions.
 Population next_pop;            // Temp. population while constructing the next generation.
