--- conflicted
+++ resolved
@@ -1,17 +1,11 @@
-random_seed = 1;                // Seed for random number generator; use 0 to base on time.
-Value pop_size = 512;
-Value num_gens = 50000;
+random_seed = 0;                // Seed for random number generator; use 0 to base on time.
+Var pop_size = 512;
+Var num_gens = 50000;
 
 Population main_pop;
 Population next_pop;
 
-CommandLine cl {                // Handle basic I/O on the command line.
-  target = "main_pop";          // Which population should we print stats about?
-  format = "fitness:max,fitness:mean,fitness:min,fitness";  // Column format.
-} 
-
 EvalDiagnostic eval_diagnostics { // Evaluate set of values with a specified diagnostic problem.
-  target = "main_pop";          // Which population(s) should we evaluate?
   vals_trait = "vals";          // Which trait stores the values to evaluate?
   scores_trait = "scores";      // Which trait should we store revised scores in?
   total_trait = "fitness";      // Which trait should we store the total score in?
@@ -21,58 +15,24 @@
                                 // "explore": Only count max value and decreasing values after it.
                                 // "diversity": Only count max value; all others must be low.
                                 // "weak_diversity": Only count max value; all others locked at zero.
-}
+};
 
 SelectRoulette select_r {          // Choose the top fitness organisms for replication.
-  _active = 1;                  // Should we activate this module? (0=off, 1=on)
-  _desc = "";                   // Special description for those object.
-  select_pop = "main_pop";      // Which population should we select parents from?
-  birth_pop = "next_pop";       // Which population should births go into?
-  select_count = pop_size;      // Number of top-fitness orgs to be replicated
-  copy_count = 1;               // Number of copies to make of replicated organisms
-  fitness_trait = "fitness";    // Which trait provides the fitness value to use?
-}
+  fitness_fun = "fitness";    // Which trait provides the fitness value to use?
+};
 
 SelectElite select_e {          // Choose the top fitness organisms for replication.
-  _active = 0;                  // Should we activate this module? (0=off, 1=on)
-  _desc = "";                   // Special description for those object.
-  select_pop = "main_pop";      // Which population should we select parents from?
-  birth_pop = "next_pop";       // Which population should births go into?
-  top_count = pop_size;         // Number of top-fitness orgs to be replicated
-  copy_count = 1;               // Number of copies to make of replicated organisms
-  fitness_trait = "fitness";    // Which trait provides the fitness value to use?
-}
+  fitness_fun = "fitness";    // Which trait provides the fitness value to use?
+};
 SelectTournament select_t {     // Select the top fitness organisms from random subgroups for replication.
-  _active = 0;                  // Should we activate this module? (0=off, 1=on)
-  _desc = "";                   // Special description for those object.
-  select_pop = "main_pop";      // Which population should we select parents from?
-  birth_pop = "next_pop";       // Which population should births go into?
   tournament_size = 7;          // Number of orgs in each tournament
-  num_tournaments = pop_size;   // Number of tournaments to run
-<<<<<<< HEAD
-  fitness_fun = "fitness";    // Which trait provides the fitness value to use?
-=======
   fitness_fun = "fitness";      // Which trait provides the fitness value to use?
->>>>>>> 3086989a
-}
+};
 SelectLexicase select_l {       // Shuffle traits each time an organism is chose for replication.
-  _active = 0;                  // Should we activate this module? (0=off, 1=on)
-  _desc = "";                   // Special description for those object.
-  select_pop = "main_pop";      // Which population should we select parents from?
-  birth_pop = "next_pop";       // Which population should births go into?
   fitness_traits = "scores";    // Which traits provide the fitness values to use?
   epsilon = 0.0;                // Range from max value to be preserved? (fraction of max)
-  num_births = pop_size;        // Number of offspring organisms to produce
-}
+};
 
-GrowthPlacement place_next {    // Always append births to the end of a population.
-  target = "main_pop,next_pop"; // Population(s) to manage.
-}
-MovePopulation sync_gen {       // Move organisms from one population to another.
-  from_pop = "next_pop";        // Population to move organisms from.
-  to_pop = "main_pop";          // Population to move organisms into.
-  reset_to = 1;                 // Should we erase organisms at the destination?
-}
 ValsOrg vals_org {              // Organism consisting of a series of N floating-point values.
   N = 100;                      // Number of values in organism
   mut_prob = 0.007;             // Probability of each value mutating on reproduction.
@@ -91,27 +51,30 @@
                                 // - "rebound": Make high values 'bounce' back down.
   output_name = "vals";         // Name of variable to contain set of values.
   total_name = "total";         // Name of variable to contain total of all values.
-}
+};
 
-@start() PRINT("random_seed = ", random_seed, "\n");
-<<<<<<< HEAD
-@start() INJECT("vals_org", "main_pop", pop_size);
-@update(num_gens) EXIT();
-=======
-@start() main_pop.INJECT("vals_org", pop_size);
-@update(num_gens) EXIT();
+@START() {
+  PRINT("random_seed = ", random_seed, "\n");
+  main_pop.INJECT("vals_org", pop_size);
+};
 
-Value best_id;
-@update(10, 10) {
-  best_id = TRAIT_VALUE("main_pop", "fitness:max_id");
-  WRITE("output.csv", "main_pop", "fitness:max,fitness:max_id,fitness:mean,vals:${best_id},scores:${best_id}");
-}
+@UPDATE(Var ud) {
+  eval_diagnostics.EVAL(main_pop);
+  PRINT("UD:", GET_UPDATE(),
+        "  MainPopSize=", main_pop.SIZE(),
+        "  AveFitness=", main_pop.CALC_MEAN("fitness"),
+        "  MaxFitness=", main_pop.CALC_MAX("fitness")
+       );
+  OrgList elite_offspring = select_e.SELECT(main_pop, next_pop, 32);
+  Var num_tournaments = pop_size - elite_offspring.SIZE(); // Calc num. of tournaments to run
+  OrgList tourny_offspring = select_t.SELECT(main_pop, next_pop, num_tournaments);
+  main_pop.REPLACE_WITH(next_pop);
+};
 
-@update(5) PRINT("Popsize = ", SIZE("main_pop"), ", ", SIZE("next_pop"), "\n");
+@UPDATE(Var ud2) IF (ud2 == num_gens) EXIT();
 
 // @update(10, 10) output("output.csv", "main_pop", "fitness:max,fitness:max_id,fitness:mean,genome:0");
 // @update(10, 10) output("output.csv", "main_pop", "fitness:max,fitness:max_id,fitness:mean,genome:$fitness:max_id");
 // @update(10, 10) output("output.csv", "main_pop", "fitness:max,fitness:max_id,fitness:mean,genome:$1");
 // @update(10, 10) output("output.csv", "main_pop", "fitness:max,best=fitness:max_id,fitness:mean,genome:$best");
-// @update(10, 10) output("output.csv", "main_pop", "fitness:max,fitness:mean,genome:$best|best=fitness:max_id");
->>>>>>> 3086989a
+// @update(10, 10) output("output.csv", "main_pop", "fitness:max,fitness:mean,genome:$best|best=fitness:max_id");