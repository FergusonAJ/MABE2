<<<<<<< HEAD
random_seed = 0;       // Seed for random number generator; use 0 to base on time.
Var pop_size = 3600;   // Local value variable.
Var max_updates = 1000; // Local value variable.
Var task_reward_type = "mult"; 
Population main_pop;   // Collection of organisms

NeighborPlacement grid_placement{
  grid_height = 60;             // Height of the grid the population lives on
  grid_width = 60;              // Width of the grid the population lives on
  target = "main_pop";          // Population(s) to manage.
  use_moore_neighborhood = 1;   // If true, use a Moore neighborhood.
                                    // If false, use a von Neumann neighborhood
=======
random_seed = 0;        // Seed for random number generator; use 0 to base on time.

Var pop_size = 3600;              // Local value variable.
Var max_updates = 1000;           // Local value variable.
Var task_reward_type = "mult";

Population main_pop;              // Collection of organisms
MaxSizePlacement place_max_size { // Grow population to a given size then maintain
  target = "main_pop";            // Population(s) to manage.
  max_pop_size = pop_size;        // Maximum size of the population.
>>>>>>> c41762f9
};
AnnotatePlacement_Position pos_annotater { // Store org's position as trait on placement.
  target = "main_pop";    // Population(s) to annotate
  pos_trait = "position";  // Name of trait that will hold organism's position
};
SchedulerProbabilistic scheduler { // Rations out updates to organisms based on a specified attribute, using a method akin to roulette wheel selection.
  pop = "main_pop";             // Which population should we select parents from?
  avg_updates = 30;             // How many updates should organism receive on average?
  trait = "merit";              // Which trait provides the fitness value to use?
  parent_trait = "offspring_merit"; // Does nothing if empty. Otherwise, on reproduction the 
                                //    parent will reset their trait (as defined above) 
                                //    with this.
  base_value = 1;               // What value should the scheduler use for organisms that have performed no tasks?
  merit_scale_factor = 1;       // How should the scheduler scale merit?
};

VirtualCPU_Inst_Nop inst_lib_nop { // Nop instructions for VirtualCPUOrg
  target_pop = "main_pop";         // Population(s) to manage.
  num_nops = 3;                    // Number of nops to include.
};
VirtualCPU_Inst_Math inst_lib_math { // Math instructions for VirtualCPUOrg
  target_pop = "main_pop";           // Population(s) to manage.
};
VirtualCPU_Inst_IO inst_lib_io { // IO instructions for VirtualCPUOrg
  target_pop = "main_pop";       // Population(s) to manage.
  input_name = "input";          // Name of variable to store inputs
  output_name = "output";        // Name of variable to store outputs
  input_idx_name = "input_idx";  // Index of next input to be loaded
};
VirtualCPU_Inst_Flow inst_lib_flow { // Flow control instructions for VirtualCPUOrg
  target_pop = "main_pop";           // Population(s) to manage.
};
VirtualCPU_Inst_Manipulation inst_lib_manip { // Manipulation instructions for VirtualCPUOrg
  target_pop = "main_pop";                    // Population(s) to manage.
};
<<<<<<< HEAD
VirtualCPU_Inst_Replication inst_lib_repl { // Replication instructions for VirtualCPUOrg
  target_pop = "main_pop";      // Population(s) to manage.
  pos_trait = "position";        // Name of trait that holds organism's position
=======
VirtualCPU_Inst_Replication inst_lib_repl {    // Replication instructions for VirtualCPUOrg
  target_pop = "main_pop";                     // Population(s) to manage.
  pos_trait = "org_pos";                       // Name of trait that holds organism's position
>>>>>>> c41762f9
  offspring_genome_trait = "offspring_genome"; // Name of trait that holds the offspring organism's genome
  req_count_inst_executed = -1;   // Minimum number of instructions that the organism must 
                                  // execute before its allowed to reproduce. Otherwise 
                                  // reproduction instructions do nothing.  Takes priority 
                                  // over `req_frac_inst_executed`; -1 to use fraction instead
  req_frac_inst_executed = 0.75;  // The organism must have executed at least this fraction 
                                  // of their genome to reproduce. Otherwise reproduction 
                                  // instructions do nothing. 
                                  // Overruled by `req_count_inst_executed`
};
<<<<<<< HEAD
EvalTaskNot task_not {          // Organism-triggered evaluation of NOT operation
  target_pop = "main_pop";      // Population to evaluate.
  inputs_trait = "input";       // Which trait contains the organism's inputs?
  outputs_trait = "output";     // Which trait contains the organism's outputs?
  fitness_trait = "offspring_merit";// Which trait should we increase if BASE was executed?
  performed_trait = "not_performed";// Which trait should track if BASE was executed?
  reward_value = 2;             // How large is the reward for performing this task?
  reward_type = task_reward_type;// How to apply the reward to the organism's merit?
                                //  add: Additive. New merit = old merit + reward
                                //  mult: Multiplicative. New merit = old merit * reward
                                //  pow: Power. New merit = old merit * (2 ^ reward)
=======
EvalTaskNot task_not {               // Organism-triggered evaluation of NOT operation
  target_pop = "main_pop";           // Population to evaluate.
  inputs_trait = "input";            // Which trait contains the organism's inputs?
  outputs_trait = "output";          // Which trait contains the organism's outputs?
  fitness_trait = "child_merit";     // Which trait should we increase if BASE was executed?
  performed_trait = "not_performed"; // Which trait should track if BASE was executed?
  reward_value = 2;                  // How large is the reward for performing this task?
  reward_type = task_reward_type;    // How to apply the reward to the organism's merit?
                                     //  add: Additive. New merit = old merit + reward
                                     //  mult: Multiplicative. New merit = old merit * reward
                                     //  pow: Power. New merit = old merit * (2 ^ reward)
>>>>>>> c41762f9
};
EvalTaskNand task_nand {        // Organism-triggered evaluation of NAND operation
  target_pop = "main_pop";      // Population to evaluate.
  inputs_trait = "input";       // Which trait contains the organism's inputs?
  outputs_trait = "output";     // Which trait contains the organism's outputs?
  fitness_trait = "offspring_merit";// Which trait should we increase if BASE was executed?
  performed_trait = "nand_performed";// Which trait should track if BASE was executed?
  reward_value = 2;             // How large is the reward for performing this task?
  reward_type = task_reward_type;// How to apply the reward to the organism's merit?
                                //  add: Additive. New merit = old merit + reward
                                //  mult: Multiplicative. New merit = old merit * reward
                                //  pow: Power. New merit = old merit * (2 ^ reward)
};
EvalTaskAnd task_and {          // Organism-triggered evaluation of AND operation
  target_pop = "main_pop";      // Population to evaluate.
  inputs_trait = "input";       // Which trait contains the organism's inputs?
  outputs_trait = "output";     // Which trait contains the organism's outputs?
  fitness_trait = "offspring_merit";// Which trait should we increase if BASE was executed?
  performed_trait = "and_performed";// Which trait should track if BASE was executed?
  reward_value = 4;             // How large is the reward for performing this task?
  reward_type = task_reward_type;// How to apply the reward to the organism's merit?
                                //  add: Additive. New merit = old merit + reward
                                //  mult: Multiplicative. New merit = old merit * reward
                                //  pow: Power. New merit = old merit * (2 ^ reward)
};
EvalTaskOrnot task_ornot {      // Organism-triggered evaluation of ORNOT operation
  target_pop = "main_pop";      // Population to evaluate.
  inputs_trait = "input";       // Which trait contains the organism's inputs?
  outputs_trait = "output";     // Which trait contains the organism's outputs?
  fitness_trait = "offspring_merit";// Which trait should we increase if BASE was executed?
  performed_trait = "ornot_performed";// Which trait should track if BASE was executed?
  reward_value = 4;             // How large is the reward for performing this task?
  reward_type = task_reward_type;// How to apply the reward to the organism's merit?
                                //  add: Additive. New merit = old merit + reward
                                //  mult: Multiplicative. New merit = old merit * reward
                                //  pow: Power. New merit = old merit * (2 ^ reward)
};
EvalTaskAndnot task_andnot {    // Organism-triggered evaluation of ANDNOT operation
  target_pop = "main_pop";      // Population to evaluate.
  inputs_trait = "input";       // Which trait contains the organism's inputs?
  outputs_trait = "output";     // Which trait contains the organism's outputs?
  fitness_trait = "offspring_merit";// Which trait should we increase if BASE was executed?
  performed_trait = "andnot_performed";// Which trait should track if BASE was executed?
  reward_value = 8;             // How large is the reward for performing this task?
  reward_type = task_reward_type;// How to apply the reward to the organism's merit?
                                //  add: Additive. New merit = old merit + reward
                                //  mult: Multiplicative. New merit = old merit * reward
                                //  pow: Power. New merit = old merit * (2 ^ reward)
};
EvalTaskOr task_or {            // Organism-triggered evaluation of OR operation
  target_pop = "main_pop";      // Population to evaluate.
  inputs_trait = "input";       // Which trait contains the organism's inputs?
  outputs_trait = "output";     // Which trait contains the organism's outputs?
  fitness_trait = "offspring_merit";// Which trait should we increase if BASE was executed?
  performed_trait = "or_performed";// Which trait should track if BASE was executed?
  reward_value = 8;             // How large is the reward for performing this task?
  reward_type = task_reward_type;// How to apply the reward to the organism's merit?
                                //  add: Additive. New merit = old merit + reward
                                //  mult: Multiplicative. New merit = old merit * reward
                                //  pow: Power. New merit = old merit * (2 ^ reward)
};
EvalTaskNor task_nor {          // Organism-triggered evaluation of NOR operation
  target_pop = "main_pop";      // Population to evaluate.
  inputs_trait = "input";       // Which trait contains the organism's inputs?
  outputs_trait = "output";     // Which trait contains the organism's outputs?
  fitness_trait = "offspring_merit";// Which trait should we increase if BASE was executed?
  performed_trait = "nor_performed";// Which trait should track if BASE was executed?
  reward_value = 16;            // How large is the reward for performing this task?
  reward_type = task_reward_type;// How to apply the reward to the organism's merit?
                                //  add: Additive. New merit = old merit + reward
                                //  mult: Multiplicative. New merit = old merit * reward
                                //  pow: Power. New merit = old merit * (2 ^ reward)
};
EvalTaskXor task_xor {          // Organism-triggered evaluation of XOR operation
  target_pop = "main_pop";      // Population to evaluate.
  inputs_trait = "input";       // Which trait contains the organism's inputs?
  outputs_trait = "output";     // Which trait contains the organism's outputs?
  fitness_trait = "offspring_merit";// Which trait should we increase if BASE was executed?
  performed_trait = "xor_performed";// Which trait should track if BASE was executed?
  reward_value = 16;            // How large is the reward for performing this task?
  reward_type = task_reward_type;// How to apply the reward to the organism's merit?
                                //  add: Additive. New merit = old merit + reward
                                //  mult: Multiplicative. New merit = old merit * reward
                                //  pow: Power. New merit = old merit * (2 ^ reward)
};
EvalTaskEqu task_equ {          // Organism-triggered evaluation of EQU operation
  target_pop = "main_pop";      // Population to evaluate.
  inputs_trait = "input";       // Which trait contains the organism's inputs?
  outputs_trait = "output";     // Which trait contains the organism's outputs?
  fitness_trait = "offspring_merit";// Which trait should we increase if BASE was executed?
  performed_trait = "equ_performed";// Which trait should track if BASE was executed?
  reward_value = 32;            // How large is the reward for performing this task?
  reward_type = task_reward_type;// How to apply the reward to the organism's merit?
                                //  add: Additive. New merit = old merit + reward
                                //  mult: Multiplicative. New merit = old merit * reward
                                //  pow: Power. New merit = old merit * (2 ^ reward)
};
VirtualCPUOrg avida_org {       // Organism consisting of Avida instructions.
  site_point_mut_prob = 0.0075; // Per-site probability of a point mutations
  site_insertion_mut_prob = 0;  // Per-site probability of a insertion mutations
  site_deletion_mut_prob = 0;   // Per-site probability of a deletion mutations
  genome_point_mut_prob = 0;        // Per-genome probability of a point mutations
  genome_insertion_mut_prob = 0.05; // Per-genome probability of a insertion mutations
  genome_deletion_mut_prob = 0.05;  // Per-genome probability of a deletion mutations
  N = 0;                        // Initial number of instructions in genome
  init_random = 0;              // Should we randomize ancestor?  (0 = "blank" default)
  eval_time = 200;              // How many CPU cycles should we give organisms to run?
  initial_merit = 1;          // Initial value for merit (task performance)
  verbose = 0;                // If true, print execution info of organisms
  initial_genome_filename = "../settings/VirtualCPUOrg/ancestor_default.org";
                              // File that contains the gennome used to initialize organisms.
  expanded_nop_args = 0;      // If true, some instructions (e.g., math) will use multiple nops to fully define the registers used
  use_speculative_execution = 1;// If true, we run as many instructions as possible and then cache the results. Instructions that interact with the population or other organisms will halt speculative execution.
  max_speculative_insts = -1; // Maximum number of instructions to speculatively execute. -1 for genome length.
  inst_set_input_filename = "../settings/VirtualCPUOrg/inst_set_traditional.txt"; 
                              // File that contains the instruction set to use. 
                              // One instruction name per line. Order is maintained.
  inst_set_output_filename = "inst_set_output.txt";
  copy_influences_merit = 1;  // If 1, the number of instructions copied (e.g., via HCopy 
                              //    instruction) factor into offspring merit
};
//AnalyzeSystematics sys{
//  data_file_name = "phylo/phylogenetic_data.csv";// Filename for systematics data file.
//  data_updates = "0:1:-1";      // Which updates should we output a data from the phylogeny?
//  snapshot_file_root_name = "phylo/phylogeny";// Filename for snapshot files (will have update number and .csv appended to end)
//  snapshot_updates = "0:0:0";   // Which updates should we output a snapshot of the phylogeny?
//  store_ancestors = 1;          // Store all ancestors of extant taxa.(1 = TRUE)
//  store_outside = 0;            // Store all taxa that ever existed.(1 = TRUE)
//  taxon_info = "genome";        // Which trait should we identify unique taxa based on
//};

Var dominant_genome;
DataFile fit_file { filename="fitness.csv"; };
fit_file.ADD_COLUMN("merit_mean",       "main_pop.CALC_MEAN('offspring_merit')" );
fit_file.ADD_COLUMN("merit_max",        "main_pop.CALC_MAX('offspring_merit')" );
fit_file.ADD_COLUMN("not_frac",         "main_pop.CALC_MEAN('not_performed')" );
fit_file.ADD_COLUMN("nand_frac",        "main_pop.CALC_MEAN('nand_performed')" );
fit_file.ADD_COLUMN("and_frac",         "main_pop.CALC_MEAN('and_performed')" );
fit_file.ADD_COLUMN("ornot_frac",       "main_pop.CALC_MEAN('ornot_performed')" );
fit_file.ADD_COLUMN("andnot_frac",      "main_pop.CALC_MEAN('andnot_performed')" );
fit_file.ADD_COLUMN("or_frac",          "main_pop.CALC_MEAN('or_performed')" );
fit_file.ADD_COLUMN("nor_frac",         "main_pop.CALC_MEAN('nor_performed')" );
fit_file.ADD_COLUMN("xor_frac",         "main_pop.CALC_MEAN('xor_performed')" );
fit_file.ADD_COLUMN("equ_frac",         "main_pop.CALC_MEAN('equ_performed')" );
fit_file.ADD_COLUMN("dominant_genome",  "dominant_genome" );

DataFile max_file { filename="max_org.csv"; };
OrgList best_org;
max_file.ADD_SETUP("best_org = main_pop.FIND_MAX('offspring_merit')" );
max_file.ADD_COLUMN("merit",       "best_org.TRAIT('offspring_merit')" );
max_file.ADD_COLUMN("merit_given", "best_org.TRAIT('merit')" );
max_file.ADD_COLUMN("genome",      "best_org.TRAIT('genome')" );
max_file.ADD_COLUMN("not",         "best_org.TRAIT('not_performed')" );
max_file.ADD_COLUMN("nand",        "best_org.TRAIT('nand_performed')" );
max_file.ADD_COLUMN("and",         "best_org.TRAIT('and_performed')" );
max_file.ADD_COLUMN("ornot",       "best_org.TRAIT('ornot_performed')" );
max_file.ADD_COLUMN("andnot",      "best_org.TRAIT('andnot_performed')" );
max_file.ADD_COLUMN("or",          "best_org.TRAIT('or_performed')" );
max_file.ADD_COLUMN("nor",         "best_org.TRAIT('nor_performed')" );
max_file.ADD_COLUMN("xor",         "best_org.TRAIT('xor_performed')" );
max_file.ADD_COLUMN("equ",         "best_org.TRAIT('equ_performed')" );

@START() {
  PRINT("random_seed = ", random_seed, "\n");  // Print seed at run start.
  main_pop.INJECT("avida_org", 1);             // Inject ancestor organism 
};

@UPDATE(Var ud) {
  scheduler.SCHEDULE();
  dominant_genome = main_pop.CALC_MODE("genome");
  PRINT("UD:", GET_UPDATE(),
        "  mean_generation=", main_pop.CALC_MEAN("generation"),
        //"  pop_size=", main_pop.SIZE(),
        "  num_orgs=", main_pop.NUM_ORGS(),
        "  merit_mean=", main_pop.CALC_MEAN("offspring_merit"),
        //"  merit_max=", main_pop.CALC_MAX("offspring_merit"),
        //"  not_frac=", main_pop.CALC_MEAN("not_performed"),
        //"  nand_frac=", main_pop.CALC_MEAN("nand_performed"),
        //"  dominant_genome=", dominant_genome ,
        //"  genome_length_max=", main_pop.CALC_MAX("genome_length"),
        "  genome_length_mean=", main_pop.CALC_MEAN("genome_length")
       );
  fit_file.WRITE();
  max_file.WRITE();
  //IF (ud % 10 == 0) sys.SNAPSHOT();
};

@UPDATE(Var ud2) IF (ud2 == max_updates) EXIT();<|MERGE_RESOLUTION|>--- conflicted
+++ resolved
@@ -1,8 +1,9 @@
-<<<<<<< HEAD
 random_seed = 0;       // Seed for random number generator; use 0 to base on time.
-Var pop_size = 3600;   // Local value variable.
-Var max_updates = 1000; // Local value variable.
-Var task_reward_type = "mult"; 
+
+Var pop_size = 3600;              // Local value variable.
+Var max_updates = 1000;           // Local value variable.
+Var task_reward_type = "mult";
+
 Population main_pop;   // Collection of organisms
 
 NeighborPlacement grid_placement{
@@ -11,18 +12,6 @@
   target = "main_pop";          // Population(s) to manage.
   use_moore_neighborhood = 1;   // If true, use a Moore neighborhood.
                                     // If false, use a von Neumann neighborhood
-=======
-random_seed = 0;        // Seed for random number generator; use 0 to base on time.
-
-Var pop_size = 3600;              // Local value variable.
-Var max_updates = 1000;           // Local value variable.
-Var task_reward_type = "mult";
-
-Population main_pop;              // Collection of organisms
-MaxSizePlacement place_max_size { // Grow population to a given size then maintain
-  target = "main_pop";            // Population(s) to manage.
-  max_pop_size = pop_size;        // Maximum size of the population.
->>>>>>> c41762f9
 };
 AnnotatePlacement_Position pos_annotater { // Store org's position as trait on placement.
   target = "main_pop";    // Population(s) to annotate
@@ -58,15 +47,9 @@
 VirtualCPU_Inst_Manipulation inst_lib_manip { // Manipulation instructions for VirtualCPUOrg
   target_pop = "main_pop";                    // Population(s) to manage.
 };
-<<<<<<< HEAD
 VirtualCPU_Inst_Replication inst_lib_repl { // Replication instructions for VirtualCPUOrg
-  target_pop = "main_pop";      // Population(s) to manage.
+  target_pop = "main_pop";       // Population(s) to manage.
   pos_trait = "position";        // Name of trait that holds organism's position
-=======
-VirtualCPU_Inst_Replication inst_lib_repl {    // Replication instructions for VirtualCPUOrg
-  target_pop = "main_pop";                     // Population(s) to manage.
-  pos_trait = "org_pos";                       // Name of trait that holds organism's position
->>>>>>> c41762f9
   offspring_genome_trait = "offspring_genome"; // Name of trait that holds the offspring organism's genome
   req_count_inst_executed = -1;   // Minimum number of instructions that the organism must 
                                   // execute before its allowed to reproduce. Otherwise 
@@ -77,7 +60,6 @@
                                   // instructions do nothing. 
                                   // Overruled by `req_count_inst_executed`
 };
-<<<<<<< HEAD
 EvalTaskNot task_not {          // Organism-triggered evaluation of NOT operation
   target_pop = "main_pop";      // Population to evaluate.
   inputs_trait = "input";       // Which trait contains the organism's inputs?
@@ -89,19 +71,6 @@
                                 //  add: Additive. New merit = old merit + reward
                                 //  mult: Multiplicative. New merit = old merit * reward
                                 //  pow: Power. New merit = old merit * (2 ^ reward)
-=======
-EvalTaskNot task_not {               // Organism-triggered evaluation of NOT operation
-  target_pop = "main_pop";           // Population to evaluate.
-  inputs_trait = "input";            // Which trait contains the organism's inputs?
-  outputs_trait = "output";          // Which trait contains the organism's outputs?
-  fitness_trait = "child_merit";     // Which trait should we increase if BASE was executed?
-  performed_trait = "not_performed"; // Which trait should track if BASE was executed?
-  reward_value = 2;                  // How large is the reward for performing this task?
-  reward_type = task_reward_type;    // How to apply the reward to the organism's merit?
-                                     //  add: Additive. New merit = old merit + reward
-                                     //  mult: Multiplicative. New merit = old merit * reward
-                                     //  pow: Power. New merit = old merit * (2 ^ reward)
->>>>>>> c41762f9
 };
 EvalTaskNand task_nand {        // Organism-triggered evaluation of NAND operation
   target_pop = "main_pop";      // Population to evaluate.
