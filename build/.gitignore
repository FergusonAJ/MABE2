--- conflicted
+++ resolved
@@ -8,9 +8,5 @@
 MABE   
 # Systematics/phylogeny output
 phylo/ 
-<<<<<<< HEAD
-# Common output files
-=======
 # Instruction set output
->>>>>>> 37123b77
 inst_set.txt